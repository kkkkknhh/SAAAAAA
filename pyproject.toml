[build-system]
requires = ["setuptools>=61.0", "wheel"]
build-backend = "setuptools.build_meta"

[project]
name = "saaaaaa"
version = "0.1.0"
description = "Municipal policy analysis system with strict type safety"
<<<<<<< HEAD
requires-python = ">=3.10"
dependencies = [
    "hypothesis>=6",
    "pandas>=2",
    "pydantic>=1.10",
    "scipy>=1.11",
    "scikit-learn>=1.4",
]
=======
requires-python = "~=3.11.0"
dependencies = []
>>>>>>> e03e1909

[tool.setuptools.packages.find]
where = ["src"]

[tool.pyright]
# Strict type checking configuration
typeCheckingMode = "strict"
pythonVersion = "3.11"
pythonPlatform = "Linux"

# Report missing imports
reportMissingImports = true
reportMissingTypeStubs = true

# Strict settings from problem statement
reportUnknownParameterType = "error"
reportUnknownArgumentType = "error"
reportUnknownMemberType = "error"
reportUnknownVariableType = "error"
reportUntypedFunctionDecorator = "error"
reportUntypedClassDecorator = "error"
reportUntypedBaseClass = "error"
reportUnknownLambdaType = "error"
reportImplicitStringConcatenation = "warning"
reportMissingTypeArgument = "error"
reportInvalidTypeVarUse = "error"
reportCallInDefaultInitializer = "warning"
reportUnnecessaryIsInstance = "warning"
reportUnnecessaryCast = "warning"
reportUnnecessaryComparison = "warning"
reportUnnecessaryContains = "warning"
reportAssertAlwaysTrue = "warning"
reportSelfClsParameterName = "error"
reportImplicitOverride = "warning"

# Ban Any as defect
reportAny = "error"

# Forbid implicit Optional
reportOptionalCall = "error"
reportOptionalMemberAccess = "error"
reportOptionalIterable = "error"
reportOptionalContextManager = "error"
reportOptionalOperand = "error"

# Include and exclude paths
include = [
    "src/saaaaaa/",
]

exclude = [
    "**/__pycache__",
    "**/.venv",
    "**/node_modules",
    "tests/",
    "examples/",
    ".git",
    "minipdm/",
]

[tool.mypy]
# Strict type checking for mypy
python_version = "3.11"
strict = true
warn_return_any = true
warn_unused_configs = true
disallow_untyped_defs = true
disallow_any_unimported = true
disallow_any_expr = false  # Too strict initially
disallow_any_decorated = true
disallow_any_explicit = true
disallow_any_generics = true
disallow_subclassing_any = true
disallow_untyped_calls = true
disallow_incomplete_defs = true
check_untyped_defs = true
disallow_untyped_decorators = true
no_implicit_optional = true
warn_redundant_casts = true
warn_unused_ignores = true
warn_no_return = true
warn_unreachable = true
strict_equality = true

# Core packages with strict enforcement
[[tool.mypy.overrides]]
module = [
    "saaaaaa.core.*",
    "saaaaaa.processing.*",
    "saaaaaa.analysis.*",
    "saaaaaa.concurrency.*",
]
strict = true
disallow_any_expr = false

# Ignore third-party packages without stubs
[[tool.mypy.overrides]]
module = [
    "pdfplumber.*",
    "langdetect.*",
    "spacy.*",
    "transformers.*",
    "sklearn.*",
    "networkx.*",
    "pymc.*",
    "dowhy.*",
]
ignore_missing_imports = true

[tool.ruff]
# Linting rules
line-length = 100
target-version = "py311"

[tool.ruff.lint]
select = [
    "E",  # pycodestyle errors
    "W",  # pycodestyle warnings
    "F",  # pyflakes
    "I",  # isort
    "B",  # flake8-bugbear
    "C4", # flake8-comprehensions
    "UP", # pyupgrade
    "ARG", # flake8-unused-arguments
    "SIM", # flake8-simplify
    "TCH", # flake8-type-checking
    "ANN", # flake8-annotations
]

ignore = [
    "E501",  # line too long (handled by formatter)
    "ANN101", # missing type annotation for self
    "ANN102", # missing type annotation for cls
]

[tool.ruff.lint.per-file-ignores]
"tests/**/*.py" = ["ANN", "ARG"]
"examples/**/*.py" = ["ANN"]
"scripts/**/*.py" = ["ANN"]

[tool.pytest.ini_options]
testpaths = ["tests"]
python_files = ["test_*.py"]
python_classes = ["Test*"]
python_functions = ["test_*"]
addopts = "-v --strict-markers --tb=short"
markers = [
    "contract: Contract tests for API boundaries",
    "property: Property-based tests with Hypothesis",
    "integration: Integration tests",
]

[tool.coverage.run]
source = ["src/saaaaaa"]
omit = ["tests/*", "examples/*", ".venv/*", "minipdm/*"]

[tool.coverage.report]
exclude_lines = [
    "pragma: no cover",
    "if TYPE_CHECKING:",
    "raise AssertionError",
    "raise NotImplementedError",
    "@abstractmethod",
]<|MERGE_RESOLUTION|>--- conflicted
+++ resolved
@@ -6,7 +6,6 @@
 name = "saaaaaa"
 version = "0.1.0"
 description = "Municipal policy analysis system with strict type safety"
-<<<<<<< HEAD
 requires-python = ">=3.10"
 dependencies = [
     "hypothesis>=6",
@@ -15,10 +14,6 @@
     "scipy>=1.11",
     "scikit-learn>=1.4",
 ]
-=======
-requires-python = "~=3.11.0"
-dependencies = []
->>>>>>> e03e1909
 
 [tool.setuptools.packages.find]
 where = ["src"]
