--- conflicted
+++ resolved
@@ -180,10 +180,6 @@
                 chunk_tokens = tokens[i:i + self.config.chunk_size]
                 chunk_text = self._tokenizer.decode(chunk_tokens, skip_special_tokens=True)
                 chunks.append({
-<<<<<<< HEAD
-=======
-                    "text": chunk_text,
->>>>>>> 8ea09009
                     "content": chunk_text,
                     "section_type": section["type"],
                     "section_id": section["id"],
