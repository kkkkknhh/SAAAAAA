"""
SIN_CARRETA Policy Analysis Pipeline - ExecutionChoreographer (MICRO Level)

ARCHITECTURAL ROLE:
- MICRO-level execution engine for individual policy questions
- Container for ALL 11 YAML specialized components
- Dimensional router (D1-D6 execution chains)
- Method-level orchestrator (584 methods, 95% integration target)
- Provenance tracker (complete data lineage)

PRIME DIRECTIVES:
- No graceful degradation: All 11 components or abort
- No strategic simplification: 584 methods, complexity as asset
- SOTA as baseline: Bayesian inference, DAG validation, bicameral reasoning
- Deterministic reproducibility: Immutable YAML configs, explicit traces
- Explicitness over assumption: Typed contracts, no implicit coercions
- Observability as structure: Provenance records, execution instrumentation

VERSION: 1.0.0
LAST UPDATED: 2025-10-27
"""

import logging
import hashlib
import json
from datetime import datetime, timezone
from typing import Dict, Any, List, Optional, Tuple
from dataclasses import dataclass, field
from enum import Enum
import yaml
import networkx as nx
import spacy
from pathlib import Path

from qmcm_hooks import get_global_recorder

# Import from report_assembly
from report_assembly import MicroLevelAnswer, MesoLevelCluster, MacroLevelConvergence

# ========================================
# IMPORT ALL 11 YAML SPECIALIZED COMPONENTS
# ========================================

# Producer 1: policy_processor
from policy_processor import (
    IndustrialPolicyProcessor,
    PolicyTextProcessor,
    BayesianEvidenceScorer,
    ProcessorConfig
)

# Producer 2: contradiction_deteccion
from contradiction_deteccion import (
    PolicyContradictionDetector,
    TemporalLogicVerifier,
    BayesianConfidenceCalculator,
    PolicyDimension
)

# Producer 3: teoria_cambio
from teoria_cambio import (
    TeoriaCambio,
    AdvancedDAGValidator,
    IndustrialGradeValidator
)

# Producer 4: Analyzer_one
from Analyzer_one import (
    MunicipalAnalyzer,
    MunicipalOntology,
    SemanticAnalyzer,
    PerformanceAnalyzer,
    TextMiningEngine
)

# Producer 5: financiero_viabilidad_tablas
from financiero_viabilidad_tablas import (
    PDETMunicipalPlanAnalyzer,
    ColombianMunicipalContext
)

# Producer 6: dereck_beach
from dereck_beach import CDAFFramework, CausalExtractor, BayesianMechanismInference, ConfigLoader

# Producer 7: embedding_policy
from embedding_policy import PolicyAnalysisEmbedder

# Producer 8: semantic_chunking_policy
from embedding_policy import AdvancedSemanticChunker

# Producer 9: report_assembly (used separately by Orchestrator)
# from report_assembly import ReportAssemblyEngine

logger = logging.getLogger(__name__)

# Constants
MAX_TEXT_LENGTH_FOR_NLP = 5000  # Maximum text length to avoid memory issues with spaCy


# ========================================
# TYPE CONTRACTS
# ========================================

class DimensionCode(Enum):
    """Enumeration of valid dimensional codes (D1-D6)"""
    D1_DIAGNOSTICO = "D1"
    D2_ACTIVIDADES = "D2"
    D3_PRODUCTOS = "D3"
    D4_RESULTADOS = "D4"
    D5_IMPACTOS = "D5"
    D6_CAUSALIDAD = "D6"


@dataclass
class ExecutionContext:
    """
    Immutable context for executing a single policy question
    
    INVARIANTS:
    - question_id must be unique and deterministic
    - dimension must be valid DimensionCode
    - policy_area must be non-empty
    """
    question_id: str
    dimension: str
    policy_area: str
    questionnaire_hash: str
    timestamp: str
    metadata: Dict[str, Any] = field(default_factory=dict)
    
    def __post_init__(self):
        # Validate dimension code
        if self.dimension not in [d.value for d in DimensionCode]:
            raise ValueError(
                f"Invalid dimension code: {self.dimension}. "
                f"Must be one of: {[d.value for d in DimensionCode]}"
            )


# Note: MicroLevelAnswer is now imported from report_assembly.py
# to avoid duplication and maintain single source of truth


@dataclass
class ProvenanceRecord:
    """
    Complete data lineage for audit and reproducibility
    
    REQUIREMENTS:
    - execution_id: Deterministic hash of inputs
    - timestamp: ISO 8601 UTC timestamp
    - input_artifacts: All input data sources
    - output_artifacts: All generated outputs
    - methods_invoked: Complete method call chain
    - confidence_scores: Bayesian confidence at each step
    - metadata: Execution environment, versions, configs
    """
    execution_id: str
    timestamp: str
    input_artifacts: List[str]
    output_artifacts: List[str]
    methods_invoked: List[str]
    confidence_scores: Dict[str, float]
    metadata: Dict[str, Any]


@dataclass
class ExecutionResult:
    """
    Complete result of executing a single policy question
    
    CONTAINS:
    - question_id: Question identifier
    - status: 'success' | 'failure' | 'partial'
    - micro_answer: MicroLevelAnswer or None
    - execution_trace: Complete method invocation trace
    - performance_metrics: Timing, memory, token usage
    - provenance: Complete data lineage
    - error: Error details if status != 'success'
    """
    question_id: str
    status: str
    micro_answer: Optional[MicroLevelAnswer]
    execution_trace: List[Dict[str, Any]]
    performance_metrics: Dict[str, Any]
    provenance: ProvenanceRecord
    error: Optional[Dict[str, Any]] = None


@dataclass
class MethodContract:
    """Deterministic contract describing a registered method."""

    canonical_name: str
    producer: str
    class_name: str
    method_name: str
    module_name: str
    callable_ref: Callable[..., Any]
    verified: bool = False


class RegistryProxy:
    """Proxy object that dispatches calls through the canonical registry."""

    def __init__(
        self,
        choreographer: "ExecutionChoreographer",
        producer: str,
        class_name: str,
        instance: Any,
    ) -> None:
        self._choreographer = choreographer
        self._producer = producer
        self._class_name = class_name
        self._instance = instance

    def __getattr__(self, item: str) -> Any:
        attribute = getattr(self._instance, item)

        if callable(attribute):
            fq_name = self._choreographer._build_fully_qualified_name(
                self._producer, self._class_name, attribute.__name__
            )

            def _wrapped(*args, **kwargs):
                return self._choreographer._dispatch_method(
                    fq_name, *args, **kwargs
                )

            return _wrapped

        if self._choreographer._should_proxy_attribute(attribute, self._producer):
            return RegistryProxy(
                self._choreographer,
                self._producer,
                attribute.__class__.__name__,
                attribute,
            )

        return attribute

    def __repr__(self) -> str:  # pragma: no cover - repr not critical to tests
        return (
            f"RegistryProxy(producer={self._producer}, "
            f"class_name={self._class_name}, instance={self._instance!r})"
        )


# ========================================
# EXECUTION CHOREOGRAPHER - MICRO LEVEL EXECUTOR
# ========================================

class ExecutionChoreographer:
    """
    MICRO-level execution engine for individual policy questions
    
    RESPONSIBILITIES:
    1. Initialize ALL 11 YAML specialized components (no graceful degradation)
    2. Build 584-method registry (95% integration target)
    3. Route questions to dimensional execution chains (D1-D6)
    4. Execute YAML-specified method chains with exact sequences
    5. Build MicroLevelAnswer from dimensional evidence
    6. Track complete provenance for data lineage
    
    DOES NOT:
    - Manage 300 questions (Orchestrator's job)
    - Do MESO clustering (Orchestrator's job)
    - Do MACRO convergence (Orchestrator's job)
    - Generate executive summaries (Orchestrator's job)
    
    BOUNDARY:
    Orchestrator → [execute_question] → ExecutionChoreographer → [MicroLevelAnswer] → Orchestrator
    """
    
    def __init__(
        self,
        execution_mapping_path: str,
        method_class_map_path: str,
        questionnaire_hash: str,
        deterministic_context: Dict[str, Any],
        config_path: Optional[str] = None
    ):
        """
        Initialize ExecutionChoreographer with immutable YAML configuration
        
        PARAMETERS:
        - execution_mapping_path: Path to execution_mapping.yaml (dimensional chains)
        - method_class_map_path: Path to method_class_map.yaml (method registry)
        - questionnaire_hash: Deterministic hash of questionnaire
        - deterministic_context: Execution environment context
        - config_path: Optional path to config.yaml (component configurations)
        
        POST-CONDITIONS:
        - All 11 YAML components initialized or exception raised
        - Method registry contains ≥555 methods (95% of 584)
        - Validation engine ready
        """
        logger.info("=" * 80)
        logger.info("SIN_CARRETA EXECUTION CHOREOGRAPHER INITIALIZATION")
        logger.info("=" * 80)
        logger.info(f"Timestamp: {datetime.now(timezone.utc).isoformat()}")
        logger.info(f"Questionnaire Hash: {questionnaire_hash}")
        logger.info(f"Prime Directive: NO GRACEFUL DEGRADATION")
        
        self.questionnaire_hash = questionnaire_hash
        self.deterministic_context = deterministic_context
        
        # Golden Rule 1: Load immutable declarative configuration
        logger.info("Loading YAML configurations...")
        self.execution_mapping = self._load_execution_mapping(execution_mapping_path)
        self.method_class_map = self._load_method_class_map(method_class_map_path)
        self.config = self._load_config(config_path) if config_path else self._get_default_config()
        
        # Build mission config
        logger.info("Building mission configuration...")
        self.mission_config = self._build_mission_config(self.config)
        self.processor_config = self._build_processor_config(self.mission_config)
        
        # CRITICAL: Initialize ALL 11 YAML components
        logger.info("Initializing ALL 11 YAML specialized components...")
        self._producer_instances = {}
        self._initialize_producers()
        
        # Validate: All 11 components must be initialized
        self._validate_component_initialization()
        
        # Build method registry (584 methods, 95% target = 555 methods)
        logger.info("Building method registry (target: 555/584 methods)...")
        self.CANONICAL_METHODS = {}
        self.method_contracts: Dict[str, MethodContract] = {}
        self._build_method_registry()
        
        # Log coverage (relaxed requirement for development)
        logger.info(f"✓ Method registry complete: {len(self.CANONICAL_METHODS)} methods")
        logger.info("✓ ExecutionChoreographer initialization complete")
        logger.info("=" * 80)
    
    # ========================================
    # YAML CONFIGURATION LOADING
    # ========================================
    
    def _load_execution_mapping(self, path: str) -> Dict[str, Any]:
        """Load execution_mapping.yaml (dimensional chains)"""
        with open(path, 'r', encoding='utf-8') as f:
            mapping = yaml.safe_load(f)
        logger.info(f"✓ Loaded execution_mapping.yaml: {len(mapping)} dimensions")
        return mapping
    
    def _load_method_class_map(self, path: str) -> Dict[str, Any]:
        """Load method_class_map.yaml or .json (method-to-class mappings)"""
        if path.endswith('.json'):
            with open(path, 'r', encoding='utf-8') as f:
                mapping = json.load(f)
        else:
            with open(path, 'r', encoding='utf-8') as f:
                mapping = yaml.safe_load(f)
        logger.info(f"✓ Loaded method_class_map: {len(mapping) if isinstance(mapping, dict) else 'N/A'} entries")
        return mapping
    
    def _load_config(self, path: str) -> Dict[str, Any]:
        """Load config.yaml (component configurations)"""
        with open(path, 'r', encoding='utf-8') as f:
            config = yaml.safe_load(f)
        logger.info(f"✓ Loaded config.yaml")
        return config
    
    def _get_default_config(self) -> Dict[str, Any]:
        """Get default configuration when config file not provided"""
        logger.info("Using default configuration (no config.yaml provided)")
        return {
            'mission': {
                'embedding_model': 'sentence-transformers/paraphrase-multilingual-MiniLM-L12-v2',
                'chunk_size': 512,
                'overlap': 50,
                'batch_size': 32
            }
        }
    
    def _build_mission_config(self, config: Dict[str, Any]) -> Dict[str, Any]:
        """Extract mission-level configuration"""
        return config.get('mission', {})
    
    def _build_processor_config(self, mission_config: Dict[str, Any]) -> Dict[str, Any]:
        """Build processor-specific configuration"""
        return {
            'embedding_model': mission_config.get('embedding_model', 'sentence-transformers/paraphrase-multilingual-MiniLM-L12-v2'),
            'chunk_size': mission_config.get('chunk_size', 512),
            'overlap': mission_config.get('overlap', 50),
            'batch_size': mission_config.get('batch_size', 32)
        }
    
    # ========================================
    # COMPONENT INITIALIZATION
    # ========================================
    
    def _initialize_producers(self):
        """
        Initialize ALL 11 YAML specialized components across 9 producers
        
        CRITICAL: This method MUST initialize all components or raise exception.
        NO graceful degradation. NO fallbacks. All or abort.
        
        POST-CONDITIONS:
        - self._producer_instances['policy_processor']['IndustrialPolicyProcessor'] exists
        - self._producer_instances['policy_processor']['PolicyTextProcessor'] exists
        - self._producer_instances['policy_processor']['BayesianEvidenceScorer'] exists
        - self._producer_instances['contradiction_deteccion']['PolicyContradictionDetector'] exists
        - self._producer_instances['contradiction_deteccion']['TemporalLogicVerifier'] exists
        - self._producer_instances['contradiction_deteccion']['BayesianConfidenceCalculator'] exists
        - self._producer_instances['teoria_cambio']['TeoriaCambio'] exists
        - self._producer_instances['teoria_cambio']['AdvancedDAGValidator'] exists
        - self._producer_instances['Analyzer_one']['MunicipalAnalyzer'] exists
        - self._producer_instances['Analyzer_one']['MunicipalOntology'] exists
        - self._producer_instances['Analyzer_one']['SemanticAnalyzer'] exists
        - self._producer_instances['Analyzer_one']['PerformanceAnalyzer'] exists
        - self._producer_instances['financiero_viabilidad_tablas']['PDETMunicipalPlanAnalyzer'] exists
        """
        
        # Producer 1: policy_processor
        logger.info("  [1/9] Initializing policy_processor...")
        try:
            self._producer_instances['policy_processor'] = {
                'IndustrialPolicyProcessor': IndustrialPolicyProcessor(
                    config=self.processor_config
                ),
                'PolicyTextProcessor': PolicyTextProcessor(config=self.processor_config),
                'BayesianEvidenceScorer': BayesianEvidenceScorer(
                    prior_confidence=self.processor_config.bayesian_prior_confidence,
                    entropy_weight=self.processor_config.bayesian_entropy_weight
                )
            }
            logger.info("  ✓ IndustrialPolicyProcessor initialized")
            logger.info("  ✓ PolicyTextProcessor initialized")
            logger.info("  ✓ BayesianEvidenceScorer initialized")
        except Exception as e:
            raise RuntimeError(f"FATAL: Failed to initialize IndustrialPolicyProcessor: {e}")
        
        # Producer 2: contradiction_deteccion
        logger.info("  [2/9] Initializing contradiction_deteccion...")
        try:
            self._producer_instances['contradiction_deteccion'] = {
                'PolicyContradictionDetector': PolicyContradictionDetector(),
                'TemporalLogicVerifier': TemporalLogicVerifier(),
                'BayesianConfidenceCalculator': BayesianConfidenceCalculator()
            }
            logger.info("  ✓ PolicyContradictionDetector initialized")
            logger.info("  ✓ TemporalLogicVerifier initialized")
            logger.info("  ✓ BayesianConfidenceCalculator initialized")
        except Exception as e:
            raise RuntimeError(f"FATAL: Failed to initialize contradiction_deteccion: {e}")
        
        # Producer 3: teoria_cambio
        logger.info("  [3/9] Initializing teoria_cambio...")
        try:
            self._producer_instances['teoria_cambio'] = {
                'TeoriaCambio': TeoriaCambio(),
                'AdvancedDAGValidator': AdvancedDAGValidator(),
                'IndustrialGradeValidator': IndustrialGradeValidator()
            }
            logger.info("  ✓ TeoriaCambio initialized")
            logger.info("  ✓ AdvancedDAGValidator initialized")
            logger.info("  ✓ IndustrialGradeValidator initialized")
        except Exception as e:
            raise RuntimeError(f"FATAL: Failed to initialize teoria_cambio: {e}")
        
        # Producer 4: Analyzer_one
        logger.info("  [4/9] Initializing Analyzer_one...")
        try:
            ontology = MunicipalOntology()
            self._producer_instances['Analyzer_one'] = {
                'MunicipalOntology': ontology,
                'MunicipalAnalyzer': MunicipalAnalyzer(ontology=ontology),
                'SemanticAnalyzer': SemanticAnalyzer(ontology=ontology),
                'PerformanceAnalyzer': PerformanceAnalyzer(),
                'TextMiningEngine': TextMiningEngine()
            }
            logger.info("  ✓ MunicipalOntology initialized")
            logger.info("  ✓ MunicipalAnalyzer initialized")
            logger.info("  ✓ SemanticAnalyzer initialized")
            logger.info("  ✓ PerformanceAnalyzer initialized")
            logger.info("  ✓ TextMiningEngine initialized")
        except Exception as e:
            raise RuntimeError(f"FATAL: Failed to initialize Analyzer_one: {e}")
        
        # Producer 5: financiero_viabilidad_tablas
        logger.info("  [5/9] Initializing financiero_viabilidad_tablas...")
        try:
            self._producer_instances['financiero_viabilidad_tablas'] = {
                'PDETMunicipalPlanAnalyzer': PDETMunicipalPlanAnalyzer(),
                'ColombianMunicipalContext': ColombianMunicipalContext()
            }
            logger.info("  ✓ PDETMunicipalPlanAnalyzer initialized")
            logger.info("  ✓ ColombianMunicipalContext initialized")
        except Exception as e:
            raise RuntimeError(f"FATAL: Failed to initialize financiero_viabilidad_tablas: {e}")
        
        # Producer 6: dereck_beach
        logger.info("  [6/9] Initializing dereck_beach...")
        try:
            # Create ConfigLoader for dereck_beach components
            config_path = Path("config.yaml")
            dereck_config = ConfigLoader(config_path)
            
            # Load spacy model for NLP processing
            try:
                nlp_model = spacy.load("es_dep_news_trf")
            except OSError:
                logger.warning("es_dep_news_trf not found, trying es_core_news_sm")
                try:
                    nlp_model = spacy.load("es_core_news_sm")
                except OSError:
                    logger.warning("No Spanish model found, using blank Spanish model")
                    nlp_model = spacy.blank("es")
            
            # Initialize dereck_beach components with required parameters
            self._producer_instances['dereck_beach'] = {
                'CDAFFramework': CDAFFramework(config_path, Path("output"), "INFO"),
                'CausalExtractor': CausalExtractor(dereck_config, nlp_model),
                'BayesianMechanismInference': BayesianMechanismInference(dereck_config, nlp_model)
            }
            logger.info("  ✓ CDAFFramework initialized")
            logger.info("  ✓ CausalExtractor initialized")
            logger.info("  ✓ BayesianMechanismInference initialized")
        except Exception as e:
            raise RuntimeError(f"FATAL: Failed to initialize dereck_beach: {e}")
        
        # Producer 7: embedding_policy
        logger.info("  [7/9] Initializing embedding_policy...")
        try:
            self._producer_instances['embedding_policy'] = {
                'PolicyAnalysisEmbedder': PolicyAnalysisEmbedder()
            }
            logger.info("  ✓ PolicyAnalysisEmbedder initialized")
        except Exception as e:
            raise RuntimeError(f"FATAL: Failed to initialize embedding_policy: {e}")
        
        # Producer 8: semantic_chunking_policy
        logger.info("  [8/9] Initializing semantic_chunking_policy...")
        try:
            self._producer_instances['semantic_chunking_policy'] = {
                'AdvancedSemanticChunker': AdvancedSemanticChunker()
            }
            logger.info("  ✓ AdvancedSemanticChunker initialized")
        except Exception as e:
            raise RuntimeError(f"FATAL: Failed to initialize semantic_chunking_policy: {e}")
        
        # Producer 9: report_assembly - Keep as empty (ReportAssembler used separately)
        logger.info("  [9/9] report_assembly: Used separately by Orchestrator")
        self._producer_instances['report_assembly'] = {}
    
    def _validate_component_initialization(self):
        """
        Validate that ALL 11 required YAML components are initialized
        
        RAISES:
        - RuntimeError if any component is missing
        """
        required_components = [
            ('policy_processor', 'IndustrialPolicyProcessor'),
            ('contradiction_deteccion', 'PolicyContradictionDetector'),
            ('contradiction_deteccion', 'TemporalLogicVerifier'),
            ('contradiction_deteccion', 'BayesianConfidenceCalculator'),
            ('teoria_cambio', 'TeoriaCambio'),
            ('teoria_cambio', 'AdvancedDAGValidator'),
            ('Analyzer_one', 'MunicipalOntology'),
            ('Analyzer_one', 'MunicipalAnalyzer'),
            ('Analyzer_one', 'SemanticAnalyzer'),
            ('Analyzer_one', 'PerformanceAnalyzer'),
            ('financiero_viabilidad_tablas', 'PDETMunicipalPlanAnalyzer')
        ]
        
        missing = []
        for producer, component in required_components:
            if producer not in self._producer_instances:
                missing.append(f"{producer}.{component}")
            elif component not in self._producer_instances[producer]:
                missing.append(f"{producer}.{component}")
        
        if missing:
            raise RuntimeError(
                f"FATAL: Component initialization incomplete. Missing: {missing}. "
                f"Prime Directive violated: NO GRACEFUL DEGRADATION."
            )
        
        logger.info(f"✓ All 11 YAML components validated")
    
    # ========================================
    # METHOD REGISTRY BUILDING
    # ========================================
    
    def _build_method_registry(self):
        """Build deterministic dispatch registry with contract validation."""

        self.CANONICAL_METHODS.clear()
        self.method_contracts.clear()

        visited_instances: set[int] = set()

        for producer_name, producer_dict in self._producer_instances.items():
            for class_name, instance in producer_dict.items():
                self._register_instance_methods(
                    producer_name, class_name, instance, visited_instances
                )

        logger.info(f"✓ Registered {len(self.CANONICAL_METHODS)} methods")
        logger.info("  Target: 555 methods (95% of 584)")
        logger.info(f"  Coverage: {len(self.CANONICAL_METHODS)/584*100:.1f}%")

    def _register_instance_methods(
        self,
        producer_name: str,
        class_name: str,
        instance: Any,
        visited_instances: set[int],
    ) -> None:
        """Register all callable methods for *instance* (including nested components)."""

        instance_id = id(instance)
        if instance_id in visited_instances:
            return

        visited_instances.add(instance_id)

        module_name = getattr(instance.__class__, "__module__", "")

        for attribute_name in dir(instance):
            if attribute_name.startswith("__"):
                continue

            attribute = getattr(instance, attribute_name)

            if callable(attribute):
                fq_name = self._build_fully_qualified_name(
                    producer_name, class_name, attribute.__name__
                )
                self.CANONICAL_METHODS[fq_name] = attribute
                self.method_contracts[fq_name] = MethodContract(
                    canonical_name=fq_name,
                    producer=producer_name,
                    class_name=class_name,
                    method_name=attribute.__name__,
                    module_name=module_name,
                    callable_ref=attribute,
                    verified=True,
                )
            elif self._should_proxy_attribute(attribute, producer_name):
                nested_class_name = attribute.__class__.__name__
                self._register_instance_methods(
                    producer_name,
                    nested_class_name,
                    attribute,
                    visited_instances,
                )

    def _build_fully_qualified_name(
        self, producer_name: str, class_name: str, method_name: str
    ) -> str:
        """Construct fully-qualified method name for registry lookup."""

        return f"{producer_name}.{class_name}.{method_name}"

    def _should_proxy_attribute(self, attribute: Any, producer_name: str) -> bool:
        """Determine whether *attribute* should be proxied for registry dispatch."""

        if attribute is None:
            return False

        primitive_types = (str, bytes, bytearray, int, float, bool, complex)
        if isinstance(attribute, primitive_types):
            return False
        if isinstance(attribute, (list, tuple, set, dict)):
            return False

        module_name = getattr(attribute.__class__, "__module__", "")
        if not module_name:
            return False

        normalized_producer = producer_name.replace("_", "")
        normalized_module = module_name.replace("_", "")

        return normalized_producer.lower() in normalized_module.lower()

    def _dispatch_method(self, fq_name: str, *args, **kwargs):
        """Dispatch method call through deterministic registry with QMCM recording."""

        if fq_name not in self.CANONICAL_METHODS:
            raise KeyError(f"Method not registered in canonical registry: {fq_name}")

        contract = self.method_contracts.get(fq_name)
        if not contract or not contract.verified or contract.callable_ref is None:
            raise RuntimeError(
                f"Contract validation missing for method: {fq_name}. "
                "Registry dispatch aborted."
            )

        recorder = get_global_recorder()
        start_time = time.time()
        result = None
        status = "success"

        try:
            result = contract.callable_ref(*args, **kwargs)
            return result
        except Exception:
            status = "error"
            raise
        finally:
            execution_time_ms = (time.time() - start_time) * 1000
            input_types: Dict[str, str] = {}
            for index, argument in enumerate(args, start=1):
                input_types[f"arg{index}"] = type(argument).__name__
            for keyword, value in kwargs.items():
                input_types[keyword] = type(value).__name__

            output_type = type(result).__name__ if status == "success" else "NoneType"
            recorder.record_call(
                method_name=fq_name,
                input_types=input_types,
                output_type=output_type,
                execution_status=status,
                execution_time_ms=execution_time_ms,
            )
    
    def _get_producer_instance(self, producer_name: str, class_name: str) -> Any:
        """
        Get producer instance by name with validation
        
        RAISES:
        - KeyError if producer or class not found
        """
        if producer_name not in self._producer_instances:
            raise KeyError(f"Producer not found: {producer_name}")
        
        if class_name not in self._producer_instances[producer_name]:
            raise KeyError(f"Class not found: {producer_name}.{class_name}")
        
        instance = self._producer_instances[producer_name][class_name]
        return RegistryProxy(self, producer_name, class_name, instance)
    
    # ========================================
    # QUESTION EXECUTION - CORE RESPONSIBILITY
    # ========================================
    
    def execute_question(
        self,
        question_context,  # Can be ExecutionContext or Dict
        plan_document: str,
        plan_metadata: Dict[str, Any]
    ) -> ExecutionResult:
        """
        Execute a single policy question using dimensional routing
        
        FLOW:
        1. Normalize question context (dict → ExecutionContext if needed)
        2. Normalize dimension code (D1-D6)
        3. Route to dimensional execution chain
        4. Build MicroLevelAnswer from evidence
        5. Build provenance record
        6. Return ExecutionResult
        
        PARAMETERS:
        - question_context: ExecutionContext or dict with question details
        - plan_document: Policy document text
        - plan_metadata: Document metadata
        
        RETURNS:
        - ExecutionResult with MicroLevelAnswer and complete provenance
        """
        start_time = datetime.now(timezone.utc)
        execution_trace = []
        
        # Convert dict to ExecutionContext if needed
        if isinstance(question_context, dict):
            context = ExecutionContext(
                question_id=question_context.get('canonical_id', question_context.get('question_id', 'UNKNOWN')),
                dimension=question_context.get('dimension', 'D1'),
                policy_area=question_context.get('policy_area', 'P0'),
                questionnaire_hash=self.questionnaire_hash,
                timestamp=datetime.now(timezone.utc).isoformat(),
                metadata={
                    'scoring_modality': question_context.get('scoring_modality', 'TYPE_F'),
                    'expected_elements': question_context.get('expected_elements', []),
                    'search_patterns': question_context.get('search_patterns', {}),
                    'element_weights': question_context.get('element_weights', {}),
                    'numerical_thresholds': question_context.get('numerical_thresholds', {}),
                    'validation_rules': question_context.get('validation_rules', {}),
                    'question_text': question_context.get('question_text', '')
                }
            )
        else:
            context = question_context

        if isinstance(plan_metadata, dict):
            pdf_path = plan_metadata.get('pdf_path')
            if pdf_path:
                context.metadata.setdefault('pdf_path', pdf_path)
        
        logger.info("=" * 80)
        logger.info(f"EXECUTING QUESTION: {context.question_id}")
        logger.info(f"Dimension: {context.dimension}")
        logger.info(f"Policy Area: {context.policy_area}")
        logger.info("=" * 80)
        
        try:
            # Step 1: Normalize dimension code
            dimension = self._normalize_dimension_code(context.dimension)
            logger.info(f"Dimension normalized: {dimension}")
            
            # Step 2: Route to dimensional execution chain
            logger.info(f"Routing to {dimension} execution chain...")
            
            if dimension == DimensionCode.D1_DIAGNOSTICO.value:
                evidence = self._execute_d1_chain(context, plan_document, execution_trace)
            elif dimension == DimensionCode.D2_ACTIVIDADES.value:
                evidence = self._execute_d2_chain(context, plan_document, execution_trace)
            elif dimension == DimensionCode.D3_PRODUCTOS.value:
                evidence = self._execute_d3_chain(context, plan_document, execution_trace)
            elif dimension == DimensionCode.D4_RESULTADOS.value:
                evidence = self._execute_d4_chain(context, plan_document, execution_trace)
            elif dimension == DimensionCode.D5_IMPACTOS.value:
                evidence = self._execute_d5_chain(context, plan_document, execution_trace)
            elif dimension == DimensionCode.D6_CAUSALIDAD.value:
                evidence = self._execute_d6_chain(context, plan_document, execution_trace)
            else:
                evidence = self._execute_generic_chain(context, plan_document, execution_trace)
            
            # Step 3: Build MicroLevelAnswer
            logger.info("Building MicroLevelAnswer from evidence...")
            
            # Add execution trace to metadata
            metadata_with_trace = {
                **plan_metadata,
                'execution_trace': execution_trace
            }
            
            micro_answer = self._build_micro_answer(
                context,
                evidence,
                metadata_with_trace
            )
            
            # Step 4: Calculate performance metrics
            end_time = datetime.now(timezone.utc)
            performance_metrics = {
                'execution_time_ms': (end_time - start_time).total_seconds() * 1000,
                'methods_invoked': len(execution_trace),
                'evidence_size': len(str(evidence))
            }
            
            # Step 5: Build provenance record
            provenance = self._build_provenance_record(
                context,
                execution_trace,
                plan_metadata
            )
            
            logger.info(f"✓ Question execution complete: {context.question_id}")
            logger.info(f"  Score: {micro_answer.quantitative_score:.2f}/3.0")
            logger.info(f"  Note: {micro_answer.qualitative_note}")
            logger.info(f"  Confidence: {micro_answer.confidence:.3f}")
            logger.info(f"  Execution time: {performance_metrics['execution_time_ms']:.1f}ms")
            logger.info("=" * 80)
            
            return ExecutionResult(
                question_id=context.question_id,
                status='success',
                micro_answer=micro_answer,
                execution_trace=execution_trace,
                performance_metrics=performance_metrics,
                provenance=provenance,
                error=None
            )
        
        except Exception as e:
            logger.error(f"✗ Question execution failed: {context.question_id}")
            logger.error(f"  Error: {str(e)}")
            logger.error("=" * 80)
            
            end_time = datetime.now(timezone.utc)
            performance_metrics = {
                'execution_time_ms': (end_time - start_time).total_seconds() * 1000,
                'methods_invoked': len(execution_trace),
                'error': str(e)
            }
            
            provenance = self._build_provenance_record(
                context,
                execution_trace,
                plan_metadata
            )
            
            return ExecutionResult(
                question_id=context.question_id,
                status='failure',
                micro_answer=None,
                execution_trace=execution_trace,
                performance_metrics=performance_metrics,
                provenance=provenance,
                error={'message': str(e), 'type': type(e).__name__}
            )
    
    def _normalize_dimension_code(self, dimension: str) -> str:
        """Normalize dimension code to standard format (D1-D6)"""
        dimension_upper = dimension.upper()
        
        # Validate against enum
        if dimension_upper not in [d.value for d in DimensionCode]:
            raise ValueError(
                f"Invalid dimension code: {dimension}. "
                f"Must be one of: {[d.value for d in DimensionCode]}"
            )
        
        return dimension_upper
    
    # ========================================
    # DIMENSIONAL EXECUTION CHAINS
    # ========================================
    
    def _execute_d1_chain(
        self,
        context: ExecutionContext,
        document: str,
        trace: List[Dict[str, Any]]
    ) -> Dict[str, Any]:
        """
        D1: Diagnóstico y Consistencia Inicial
        
        YAML CHAINS:
        - D1-Q1 (Brechas): IndustrialPolicyProcessor → PolicyContradictionDetector
        - D1-Q3 (Recursos): PolicyContradictionDetector → BayesianConfidenceCalculator
        - D1-Q4 (Capacidad): IndustrialPolicyProcessor → PolicyContradictionDetector
        - D1-Q5 (Temporal): PolicyContradictionDetector → TemporalLogicVerifier
        
        RETURNS:
        - evidence: Complete evidence bundle with 12-step chain results
        """
        logger.info("Executing D1 (Diagnóstico) chain...")
        evidence = {}
        
        processor = self._get_producer_instance('policy_processor', 'IndustrialPolicyProcessor')
        detector = self._get_producer_instance('contradiction_deteccion', 'PolicyContradictionDetector')
        verifier = self._get_producer_instance('contradiction_deteccion', 'TemporalLogicVerifier')
        calculator = self._get_producer_instance('contradiction_deteccion', 'BayesianConfidenceCalculator')
        analyzer = self._get_producer_instance('Analyzer_one', 'SemanticAnalyzer')
        
        # Step 1: Segment document
        trace.append({'step': 1, 'method': 'policy_processor.PolicyTextProcessor.segment_into_sentences'})
        sentences = processor.text_processor.segment_into_sentences(document)
        evidence['sentences'] = sentences
        
        # Step 2: Extract quantitative claims (brechas)
        trace.append({'step': 2, 'method': 'contradiction_deteccion.PolicyContradictionDetector._extract_quantitative_claims'})
        quantitative_claims = []
        for sentence in sentences:
            claims = detector._extract_quantitative_claims(sentence)
            quantitative_claims.extend(claims)
        evidence['quantitative_claims'] = quantitative_claims
        
        # Step 3: Parse numbers
        trace.append({'step': 3, 'method': 'contradiction_deteccion.PolicyContradictionDetector._parse_number'})
        for claim in quantitative_claims:
            parsed = detector._parse_number(claim.get('text', ''))
            claim['normalized_value'] = parsed
        
        # Step 4: Match patterns for official sources
        trace.append({'step': 4, 'method': 'policy_processor.IndustrialPolicyProcessor._match_patterns_in_sentences'})
        import re
        pattern_strings = ['DANE', 'DNP', 'fuente oficial', 'según datos de']
        compiled_patterns = [re.compile(p, re.IGNORECASE) for p in pattern_strings]
        patterns_found, positions = processor._match_patterns_in_sentences(
            compiled_patterns,
            sentences
        )
        evidence['official_sources'] = patterns_found
        
        # Step 5: Calculate semantic complexity
        trace.append({'step': 5, 'method': 'Analyzer_one.SemanticAnalyzer._calculate_semantic_complexity'})
        complexity = analyzer._calculate_semantic_complexity(document)
        evidence['semantic_complexity'] = complexity
        
        # Step 6: Calculate Bayesian confidence
        trace.append({'step': 6, 'method': 'contradiction_deteccion.BayesianConfidenceCalculator.calculate_posterior'})
        # Calculate evidence strength from quantitative claims
        evidence_strength = min(1.0, len(quantitative_claims) / 10.0) if quantitative_claims else 0.01
        confidence = calculator.calculate_posterior(
            evidence_strength=evidence_strength,
            observations=len(quantitative_claims) if quantitative_claims else 1,
            domain_weight=1.0
        )
        evidence['bayesian_confidence'] = confidence
        
        # Step 7: Extract resource mentions
        trace.append({'step': 7, 'method': 'contradiction_deteccion.PolicyContradictionDetector._extract_resource_mentions'})
        resources = detector._extract_resource_mentions(document)
        evidence['resources'] = resources
        
        # Step 8: Detect numerical inconsistencies
        trace.append({'step': 8, 'method': 'contradiction_deteccion.PolicyContradictionDetector._detect_numerical_inconsistencies'})
        # Need to extract policy statements first to detect inconsistencies
        # PolicyDimension imported at top
        statements = detector._extract_policy_statements(document, PolicyDimension.DIAGNOSTICO)
        inconsistencies = detector._detect_numerical_inconsistencies(statements)
        evidence['inconsistencies'] = inconsistencies
        
        # Step 9: Detect resource conflicts
        trace.append({'step': 9, 'method': 'contradiction_deteccion.PolicyContradictionDetector._detect_resource_conflicts'})
        # Reuse statements from step 8
        conflicts = detector._detect_resource_conflicts(statements)
        evidence['conflicts'] = conflicts
        
        # Step 10: Calculate graph fragmentation (capacity)
        trace.append({'step': 10, 'method': 'contradiction_deteccion.PolicyContradictionDetector._calculate_graph_fragmentation'})
        fragmentation = detector._calculate_graph_fragmentation()
        evidence['capacity_fragmentation'] = fragmentation
        
        # Step 11: Verify temporal consistency
        trace.append({'step': 11, 'method': 'contradiction_deteccion.TemporalLogicVerifier.verify_temporal_consistency'})
        # Reuse statements from step 8
        is_consistent, conflicts_list = verifier.verify_temporal_consistency(statements)
        temporal_consistency = {'is_consistent': is_consistent, 'conflicts': conflicts_list}
        evidence['temporal_consistency'] = temporal_consistency
        
        # Step 12: Calculate confidence interval
        trace.append({'step': 12, 'method': 'contradiction_deteccion.PolicyContradictionDetector._calculate_confidence_interval'})
        # Calculate confidence interval with proper parameters
        n_observations = len(statements) if statements else 1
        confidence_interval = detector._calculate_confidence_interval(
            confidence,
            n_observations
        )
        evidence['confidence_interval'] = confidence_interval
        
        logger.info(f"✓ D1 chain complete: {len(trace)} steps executed")
        return evidence
    
    def _execute_d2_chain(
        self,
        context: ExecutionContext,
        document: str,
        trace: List[Dict[str, Any]]
    ) -> Dict[str, Any]:
        """
        D2: Diseño de Actividades y Coherencia
        
        YAML CHAINS:
        - D2-Q1 (Formato): PDETMunicipalPlanAnalyzer → TemporalLogicVerifier
        - D2-Q2 (Causalidad): IndustrialPolicyProcessor → PolicyContradictionDetector
        - D2-Q3 (Temas): SemanticAnalyzer
        - D2-Q4 (Riesgos): PolicyContradictionDetector
        - D2-Q5 (Coherencia): PolicyContradictionDetector (graph + coherence)
        """
        logger.info("Executing D2 (Actividades) chain...")
        evidence = {}
        
        plan_analyzer = self._get_producer_instance('financiero_viabilidad_tablas', 'PDETMunicipalPlanAnalyzer')
        processor = self._get_producer_instance('policy_processor', 'IndustrialPolicyProcessor')
        verifier = self._get_producer_instance('contradiction_deteccion', 'TemporalLogicVerifier')
        detector = self._get_producer_instance('contradiction_deteccion', 'PolicyContradictionDetector')
        analyzer = self._get_producer_instance('Analyzer_one', 'SemanticAnalyzer')
        
        # Step 1: Analyze tabular structure
<<<<<<< HEAD
        trace.append({'step': 1, 'method': 'PDETMunicipalPlanAnalyzer.analyze_municipal_plan'})
        pdf_path = context.metadata.get('pdf_path')
        if not pdf_path:
            logger.warning(
                "ExecutionContext metadata missing 'pdf_path'; skipping municipal plan analysis for %s",
                context.question_id
            )
            tables = {}
        else:
            tables = plan_analyzer.analyze_municipal_plan_sync(pdf_path)
=======
        trace.append({'step': 1, 'method': 'financiero_viabilidad_tablas.PDETMunicipalPlanAnalyzer.analyze_municipal_plan'})
        tables = plan_analyzer.analyze_municipal_plan(document)
>>>>>>> 9b92c9d1
        evidence['tables'] = tables
        
        # Step 2: Match formalization patterns
        trace.append({'step': 2, 'method': 'policy_processor.IndustrialPolicyProcessor._match_patterns_in_sentences'})
        formalization_patterns = processor._match_patterns_in_sentences(
            document,
            patterns=['tabla', 'columna costo', 'BPIN', 'PPI']
        )
        evidence['formalization'] = formalization_patterns
        
        # Step 3: Build timeline for traceability
        trace.append({'step': 3, 'method': 'contradiction_deteccion.TemporalLogicVerifier._build_timeline'})
        timeline = verifier._build_timeline(document)
        evidence['timeline'] = timeline
        
        # Step 4: Match causal mechanism patterns
        trace.append({'step': 4, 'method': 'policy_processor.IndustrialPolicyProcessor._match_patterns_in_sentences'})
        causal_patterns = processor._match_patterns_in_sentences(
            document,
            patterns=['porque', 'genera', 'población objetivo', 'lo cual contribuye a']
        )
        evidence['causal_mechanisms'] = causal_patterns
        
        # Step 5: Determine relation type
        trace.append({'step': 5, 'method': 'contradiction_deteccion.PolicyContradictionDetector._determine_relation_type'})
        relations = detector._determine_relation_type(causal_patterns)
        evidence['relations'] = relations
        
        # Step 6: Classify cross-cutting themes
        trace.append({'step': 6, 'method': 'Analyzer_one.SemanticAnalyzer._classify_cross_cutting_themes'})
        themes = analyzer._classify_cross_cutting_themes(document)
        evidence['cross_cutting_themes'] = themes
        
        # Step 7: Detect logical incompatibilities
        trace.append({'step': 7, 'method': 'contradiction_deteccion.PolicyContradictionDetector._detect_logical_incompatibilities'})
        # Extract policy statements for D2
        # PolicyDimension imported at top
        statements_d2 = detector._extract_policy_statements(document, PolicyDimension.ESTRATEGICO)
        # Build knowledge graph first (required for logical incompatibilities detection)
        detector._build_knowledge_graph(statements_d2)
        incompatibilities = detector._detect_logical_incompatibilities(statements_d2)
        evidence['incompatibilities'] = incompatibilities
        
        # Step 8: Get knowledge graph statistics
        trace.append({'step': 8, 'method': 'contradiction_deteccion.PolicyContradictionDetector._get_graph_statistics'})
        graph_stats = detector._get_graph_statistics()
        evidence['knowledge_graph'] = graph_stats
        
        # Step 9: Calculate global semantic coherence
        trace.append({'step': 9, 'method': 'contradiction_deteccion.PolicyContradictionDetector._calculate_global_semantic_coherence'})
        coherence = detector._calculate_global_semantic_coherence(statements_d2)
        evidence['semantic_coherence'] = coherence
        
        # Step 10: Get dependency depth
        trace.append({'step': 10, 'method': 'contradiction_deteccion.PolicyContradictionDetector._get_dependency_depth'})
        depth = detector._get_dependency_depth(graph)
        evidence['dependency_depth'] = depth
        
        logger.info(f"✓ D2 chain complete: {len(trace)} steps executed")
        return evidence
    
    def _execute_d3_chain(
        self,
        context: ExecutionContext,
        document: str,
        trace: List[Dict[str, Any]]
    ) -> Dict[str, Any]:
        """
        D3: Productos y Factibilidad Operativa
        
        YAML CHAINS:
        - D3-Q1 (Indicadores): PolicyContradictionDetector → BayesianConfidenceCalculator
        - D3-Q2 (Proporcionalidad): PolicyContradictionDetector → PerformanceAnalyzer
        - D3-Q4 (Factibilidad): TemporalLogicVerifier + PolicyContradictionDetector
        - D3-Q5 (Eslabón): IndustrialPolicyProcessor → PolicyContradictionDetector
        """
        logger.info("Executing D3 (Productos) chain...")
        evidence = {}
        
        detector = self._get_producer_instance('contradiction_deteccion', 'PolicyContradictionDetector')
        processor = self._get_producer_instance('policy_processor', 'IndustrialPolicyProcessor')
        calculator = self._get_producer_instance('contradiction_deteccion', 'BayesianConfidenceCalculator')
        verifier = self._get_producer_instance('contradiction_deteccion', 'TemporalLogicVerifier')
        perf_analyzer = self._get_producer_instance('Analyzer_one', 'PerformanceAnalyzer')
        
        # Step 1: Extract quantitative claims
        trace.append({'step': 1, 'method': 'contradiction_deteccion.PolicyContradictionDetector._extract_quantitative_claims'})
        claims = detector._extract_quantitative_claims(document)
        evidence['indicators'] = claims
        
        # Step 2: Match verification sources
        trace.append({'step': 2, 'method': 'policy_processor.IndustrialPolicyProcessor._match_patterns_in_sentences'})
        sources = processor._match_patterns_in_sentences(
            document,
            patterns=['BPIN', 'PPI', 'fuente verificación', 'verificable en']
        )
        evidence['verification_sources'] = sources
        
        # Step 3: Calculate Bayesian confidence
        trace.append({'step': 3, 'method': 'contradiction_deteccion.BayesianConfidenceCalculator.calculate_posterior'})
        # Calculate evidence strength from sources found
        evidence_strength = 0.8 if sources else 0.3
        confidence = calculator.calculate_posterior(
            evidence_strength=evidence_strength,
            observations=len(sources) if sources else 1,
            domain_weight=1.0
        )
        evidence['confidence'] = confidence
        
        # Step 4: Detect numerical inconsistencies
        trace.append({'step': 4, 'method': 'contradiction_deteccion.PolicyContradictionDetector._detect_numerical_inconsistencies'})
        # Extract policy statements first
        # PolicyDimension imported at top
        statements_d3 = detector._extract_policy_statements(document, PolicyDimension.PROGRAMATICO)
        inconsistencies = detector._detect_numerical_inconsistencies(statements_d3)
        evidence['inconsistencies'] = inconsistencies
        
        # Step 5: Statistical significance test
        trace.append({'step': 5, 'method': 'contradiction_deteccion.PolicyContradictionDetector._statistical_significance_test'})
        # Test requires two claims to compare - if we have claims, compare first two
        significance = []
        if statements_d3 and len(statements_d3) >= 2:
            for stmt in statements_d3[:2]:
                if stmt.quantitative_claims and len(stmt.quantitative_claims) >= 2:
                    claim_a = stmt.quantitative_claims[0]
                    claim_b = stmt.quantitative_claims[1]
                    sig = detector._statistical_significance_test(claim_a, claim_b)
                    significance.append(sig)
        evidence['significance'] = significance
        
        # Step 6: Inject loss function
        trace.append({'step': 6, 'method': 'Analyzer_one.PerformanceAnalyzer.analyze_loss_function'})
        loss = perf_analyzer.analyze_loss_function(claims, inconsistencies)
        evidence['loss_function'] = loss
        
        # Step 7: Detect temporal conflicts
        trace.append({'step': 7, 'method': 'contradiction_deteccion.TemporalLogicVerifier._check_deadline_constraints'})
        # Build timeline from statements
        timeline = verifier._build_timeline(statements_d3)
        temporal_conflicts = verifier._check_deadline_constraints(timeline)
        evidence['temporal_conflicts'] = temporal_conflicts
        
        # Step 8: Classify temporal type
        trace.append({'step': 8, 'method': 'contradiction_deteccion.TemporalLogicVerifier._classify_temporal_type'})
        # Extract a temporal marker from document to classify
        temporal_markers = []
        for stmt in statements_d3:
            if stmt.temporal_markers:
                temporal_markers.extend(stmt.temporal_markers)
        # Filter out empty/None markers and get first valid one
        valid_markers = [m for m in temporal_markers if m and isinstance(m, str)]
        temporal_type = verifier._classify_temporal_type(valid_markers[0]) if valid_markers else 'unspecified'
        evidence['temporal_type'] = temporal_type
        
        # Step 9: Detect resource conflicts
        trace.append({'step': 9, 'method': 'contradiction_deteccion.PolicyContradictionDetector._detect_resource_conflicts'})
        # Reuse statements from earlier steps
        resource_conflicts = detector._detect_resource_conflicts(statements_d3)
        evidence['resource_conflicts'] = resource_conflicts
        
        # Step 10: Determine relation type (Producto→Resultado)
        trace.append({'step': 10, 'method': 'contradiction_deteccion.PolicyContradictionDetector._determine_relation_type'})
        # Determine relation type between first two statements if available
        relation_type = 'related'  # default
        if len(statements_d3) >= 2:
            relation_type = detector._determine_relation_type(statements_d3[0], statements_d3[1])
        evidence['relation_strength'] = relation_type
        
        logger.info(f"✓ D3 chain complete: {len(trace)} steps executed")
        return evidence
    
    def _execute_d4_chain(
        self,
        context: ExecutionContext,
        document: str,
        trace: List[Dict[str, Any]]
    ) -> Dict[str, Any]:
        """
        D4: Resultados, Supuestos y Alineación
        
        YAML CHAINS:
        - D4-Q2 (Supuestos): IndustrialPolicyProcessor → PolicyContradictionDetector
        - D4-Q3 (Ambición): PolicyContradictionDetector + PDETMunicipalPlanAnalyzer
        - D4-Q5 (Alineación): IndustrialPolicyProcessor → PolicyContradictionDetector
        """
        logger.info("Executing D4 (Resultados) chain...")
        evidence = {}
        
        processor = self._get_producer_instance('policy_processor', 'IndustrialPolicyProcessor')
        detector = self._get_producer_instance('contradiction_deteccion', 'PolicyContradictionDetector')
        plan_analyzer = self._get_producer_instance('financiero_viabilidad_tablas', 'PDETMunicipalPlanAnalyzer')
        
        # Step 1: Match assumption patterns
        trace.append({'step': 1, 'method': 'policy_processor.IndustrialPolicyProcessor._match_patterns_in_sentences'})
        assumptions = processor._match_patterns_in_sentences(
            document,
            patterns=['supuesto', 'condición habilitante', 'si se cumple', 'si... entonces']
        )
        evidence['assumptions'] = assumptions
        
        # Step 2: Build knowledge graph
        trace.append({'step': 2, 'method': 'contradiction_deteccion.PolicyContradictionDetector._build_knowledge_graph'})
        # Need to extract policy statements first
        # PolicyDimension imported at top
        statements_d4_prelim = detector._extract_policy_statements(document[:MAX_TEXT_LENGTH_FOR_NLP], PolicyDimension.SEGUIMIENTO)
        detector._build_knowledge_graph(statements_d4_prelim)
        graph_stats = detector._get_graph_statistics()
        evidence['knowledge_graph'] = graph_stats
        
        # Step 3: Determine semantic role
        trace.append({'step': 3, 'method': 'contradiction_deteccion.PolicyContradictionDetector._determine_semantic_role'})
        # Need to process document with spaCy to get sentences
        doc_nlp = detector.nlp(document[:MAX_TEXT_LENGTH_FOR_NLP])  # Limit text to avoid memory issues
        roles = []
        for sent in doc_nlp.sents:
            role = detector._determine_semantic_role(sent)
            if role:
                roles.append(role)
        evidence['semantic_roles'] = roles
        
        # Step 4: Detect numerical inconsistencies
        trace.append({'step': 4, 'method': 'contradiction_deteccion.PolicyContradictionDetector._extract_quantitative_claims'})
        claims = detector._extract_quantitative_claims(document)
        
        trace.append({'step': 5, 'method': 'contradiction_deteccion.PolicyContradictionDetector._detect_numerical_inconsistencies'})
        # Extract policy statements for D4
        # PolicyDimension imported at top
        statements_d4 = detector._extract_policy_statements(document, PolicyDimension.SEGUIMIENTO)
        inconsistencies = detector._detect_numerical_inconsistencies(statements_d4)
        evidence['numerical_consistency'] = inconsistencies
        
        # Step 6: Calculate objective alignment
        trace.append({'step': 6, 'method': 'contradiction_deteccion.PolicyContradictionDetector._calculate_objective_alignment'})
        alignment = detector._calculate_objective_alignment(document, benchmarks={})
        evidence['objective_alignment'] = alignment
        
        # Step 7: Generate recommendations
        trace.append({'step': 7, 'method': 'financiero_viabilidad_tablas.PDETMunicipalPlanAnalyzer.generate_recommendations'})
        recommendations = plan_analyzer.generate_recommendations(document)
        evidence['recommendations'] = recommendations
        
        # Step 8: Match external framework patterns
        trace.append({'step': 8, 'method': 'policy_processor.IndustrialPolicyProcessor._match_patterns_in_sentences'})
        frameworks = processor._match_patterns_in_sentences(
            document,
            patterns=['PND', 'ODS', 'Acuerdo de Paz', 'marco normativo']
        )
        evidence['external_frameworks'] = frameworks
        
        logger.info(f"✓ D4 chain complete: {len(trace)} steps executed")
        return evidence
    
    def _execute_d5_chain(
        self,
        context: ExecutionContext,
        document: str,
        trace: List[Dict[str, Any]]
    ) -> Dict[str, Any]:
        """
        D5: Impactos y Riesgos Sistémicos
        
        YAML CHAINS:
        - D5-Q1 (Rezagos): PolicyContradictionDetector → TemporalLogicVerifier
        - D5-Q2/Q3 (Intangibles): IndustrialPolicyProcessor → PolicyContradictionDetector
        - D5-Q4 (Riesgos): IndustrialPolicyProcessor → PolicyContradictionDetector
        - D5-Q5 (Efectos): IndustrialPolicyProcessor → CounterfactualScenario
        """
        logger.info("Executing D5 (Impactos) chain...")
        evidence = {}
        
        detector = self._get_producer_instance('contradiction_deteccion', 'PolicyContradictionDetector')
        processor = self._get_producer_instance('policy_processor', 'IndustrialPolicyProcessor')
        verifier = self._get_producer_instance('contradiction_deteccion', 'TemporalLogicVerifier')
        
        # Step 1: Extract temporal markers
        trace.append({'step': 1, 'method': 'contradiction_deteccion.PolicyContradictionDetector._extract_temporal_markers'})
        temporal_markers = detector._extract_temporal_markers(document)
        evidence['temporal_markers'] = temporal_markers
        
        # Step 2: Extract transmission factors
        trace.append({'step': 2, 'method': 'contradiction_deteccion.TemporalLogicVerifier._extract_resources'})
        factors = verifier._extract_resources(document)
        evidence['transmission_factors'] = factors
        
        # Step 3: Calculate objective alignment
        trace.append({'step': 3, 'method': 'contradiction_deteccion.PolicyContradictionDetector._calculate_objective_alignment'})
        alignment = detector._calculate_objective_alignment(document)
        evidence['impact_alignment'] = alignment
        
        # Step 4: Match intangible measurement patterns
        trace.append({'step': 4, 'method': 'policy_processor.IndustrialPolicyProcessor._match_patterns_in_sentences'})
        intangibles = processor._match_patterns_in_sentences(
            document,
            patterns=['índice de', 'proxy', 'medición indirecta', 'limitación']
        )
        evidence['intangibles'] = intangibles
        
        # Step 5: Classify contradictions
        trace.append({'step': 5, 'method': 'contradiction_deteccion.PolicyContradictionDetector._classify_contradiction'})
        contradictions = detector._classify_contradiction(intangibles)
        evidence['contradictions'] = contradictions
        
        # Step 6: Get graph statistics
        trace.append({'step': 6, 'method': 'contradiction_deteccion.PolicyContradictionDetector._build_knowledge_graph'})
        graph = detector._build_knowledge_graph(document)
        
        trace.append({'step': 7, 'method': 'contradiction_deteccion.PolicyContradictionDetector._get_graph_statistics'})
        graph_stats = detector._get_graph_statistics(graph)
        evidence['graph_statistics'] = graph_stats
        
        # Step 8: Match systemic risk patterns
        trace.append({'step': 8, 'method': 'policy_processor.IndustrialPolicyProcessor._match_patterns_in_sentences'})
        risks = processor._match_patterns_in_sentences(
            document,
            patterns=['riesgo sistémico', 'ruptura mecanismo', 'vulnerabilidad']
        )
        evidence['systemic_risks'] = risks
        
        # Step 9: Detect logical incompatibilities
        trace.append({'step': 9, 'method': 'contradiction_deteccion.PolicyContradictionDetector._detect_logical_incompatibilities'})
        # Extract policy statements for D5
        # PolicyDimension imported at top
        statements_d5 = detector._extract_policy_statements(document, PolicyDimension.TERRITORIAL)
        detector._build_knowledge_graph(statements_d5)
        incompatibilities = detector._detect_logical_incompatibilities(statements_d5)
        evidence['incompatibilities'] = incompatibilities
        
        # Step 10: Calculate contradiction entropy
        trace.append({'step': 10, 'method': 'contradiction_deteccion.PolicyContradictionDetector._calculate_contradiction_entropy'})
        entropy = detector._calculate_contradiction_entropy(contradictions)
        evidence['risk_entropy'] = entropy
        
        # Step 11: Match unintended effects patterns
        trace.append({'step': 11, 'method': 'policy_processor.IndustrialPolicyProcessor._match_patterns_in_sentences'})
        effects = processor._match_patterns_in_sentences(
            document,
            patterns=['efecto no deseado', 'hipótesis límite', 'trade-off']
        )
        evidence['unintended_effects'] = effects
        
        logger.info(f"✓ D5 chain complete: {len(trace)} steps executed")
        return evidence
    
    def _execute_d6_chain(
        self,
        context: ExecutionContext,
        document: str,
        trace: List[Dict[str, Any]]
    ) -> Dict[str, Any]:
        """
        D6: Coherencia Causal (Teoría de Cambio)
        
        MOST COMPLEX DIMENSIONAL CHAIN - 15 steps
        
        YAML CHAINS:
        - D6-Q1 (Estructura): PolicyContradictionDetector → AdvancedDAGValidator
        - D6-Q2 (Anti-Milagro): IndustrialPolicyProcessor (patrones proporcionalidad)
        - D6-Q3/Q4 (Sistema Bicameral):
            * Ruta 1: PolicyContradictionDetector._suggest_resolutions
            * Ruta 2: TeoriaCambio._generar_sugerencias_internas
        - D6-Q5 (Diferencial): PolicyContradictionDetector → SemanticAnalyzer
        
        CRITICAL FEATURES:
        1. Anti-Milagro validation (proportionality patterns)
        2. Sistema Bicameral (two parallel resolution routes)
        3. Motor Axiomático (TeoriaCambio DAG validation)
        """
        logger.info("Executing D6 (Causalidad) chain - MOST COMPLEX")
        logger.info("Features: Anti-Milagro | Sistema Bicameral | Motor Axiomático")
        evidence = {}
        
        detector = self._get_producer_instance('contradiction_deteccion', 'PolicyContradictionDetector')
        processor = self._get_producer_instance('policy_processor', 'IndustrialPolicyProcessor')
        validator = self._get_producer_instance('teoria_cambio', 'AdvancedDAGValidator')
        teoria = self._get_producer_instance('teoria_cambio', 'TeoriaCambio')
        analyzer = self._get_producer_instance('Analyzer_one', 'SemanticAnalyzer')
        
        # ========================================
        # D6-Q1: Estructura Causal
        # ========================================
        logger.info("  [D6-Q1] Validating causal structure...")
        
        # Step 1: Build knowledge graph
        trace.append({'step': 1, 'method': 'contradiction_deteccion.PolicyContradictionDetector._build_knowledge_graph'})
        graph = detector._build_knowledge_graph(document)
        evidence['knowledge_graph'] = graph
        
        # Step 2: Validate with AdvancedDAGValidator
        trace.append({'step': 2, 'method': 'teoria_cambio.AdvancedDAGValidator.validacion_completa'})
        validation_result = validator.validacion_completa(graph)
        evidence['validation_result'] = validation_result
        
        # Step 3: Validate causal order
        trace.append({'step': 3, 'method': 'teoria_cambio.AdvancedDAGValidator._validar_orden_causal'})
        order_violations = validator._validar_orden_causal(graph)
        evidence['order_violations'] = order_violations
        
        # Step 4: Find complete paths
        trace.append({'step': 4, 'method': 'teoria_cambio.AdvancedDAGValidator._encontrar_caminos_completos'})
        complete_paths = validator._encontrar_caminos_completos(graph)
        evidence['complete_paths'] = complete_paths
        
        # ========================================
        # D6-Q2: Anti-Milagro de Implementación
        # ========================================
        logger.info("  [D6-Q2] Validating Anti-Milagro (no implementation miracles)...")
        
        # Step 5: Match proportionality patterns
        trace.append({'step': 5, 'method': 'policy_processor.IndustrialPolicyProcessor._match_patterns_in_sentences'})
        proportionality_patterns = processor._match_patterns_in_sentences(
            document,
            patterns=[
                # enlaces_proporcionales
                'proporcional a', 'acorde con', 'razonable', 'realista',
                # sin_saltos
                'sin saltos', 'gradual', 'incremental', 'paso a paso',
                # no_milagros
                'factible', 'posible', 'alcanzable', 'sin suponer'
            ]
        )
        evidence['proportionality_patterns'] = proportionality_patterns
        
        # Step 6: Calculate syntactic complexity
        trace.append({'step': 6, 'method': 'contradiction_deteccion.PolicyContradictionDetector._calculate_syntactic_complexity'})
        complexity = detector._calculate_syntactic_complexity(document)
        evidence['syntactic_complexity'] = complexity
        
        # Step 7: Calculate Anti-Milagro score
        anti_miracle_score = 1.0 if len(proportionality_patterns) >= 3 else 0.0
        evidence['anti_miracle_score'] = anti_miracle_score
        logger.info(f"    Anti-Milagro score: {anti_miracle_score:.2f}")
        
        # ========================================
        # D6-Q3/Q4: Sistema Bicameral
        # ========================================
        logger.info("  [D6-Q3/Q4] Executing Sistema Bicameral (dual resolution routes)...")
        
        # RUTA 1: Detección Específica por Contradicción
        logger.info("    Ruta 1: Specific contradiction-type resolution...")
        
        # Step 8: Detect logical incompatibilities
        trace.append({'step': 8, 'method': 'contradiction_deteccion.PolicyContradictionDetector._detect_logical_incompatibilities'})
        # Extract policy statements for D6
        # PolicyDimension imported at top
        statements_d6 = detector._extract_policy_statements(document, PolicyDimension.ESTRATEGICO)
        detector._build_knowledge_graph(statements_d6)
        incompatibilities = detector._detect_logical_incompatibilities(statements_d6)
        evidence['incompatibilities'] = incompatibilities
        
        # Step 9: Generate resolution recommendations (type-specific)
        trace.append({'step': 9, 'method': 'contradiction_deteccion.PolicyContradictionDetector._generate_resolution_recommendations'})
        recommendations_route1 = detector._generate_resolution_recommendations(incompatibilities)
        evidence['recommendations_specific'] = recommendations_route1
        logger.info(f"    Ruta 1 complete: {len(recommendations_route1)} specific recommendations")
        
        # RUTA 2: Inferencia Estructural por Motor Axiomático
        logger.info("    Ruta 2: Structural axiom-based inference...")
        
        # Step 10: Execute TeoriaCambio structural suggestions
        trace.append({'step': 10, 'method': 'teoria_cambio.TeoriaCambio._execute_generar_sugerencias_internas'})
        recommendations_route2 = teoria._execute_generar_sugerencias_internas(validation_result)
        evidence['recommendations_structural'] = recommendations_route2
        logger.info(f"    Ruta 2 complete: {len(recommendations_route2)} structural recommendations")
        
        # Step 11: Match adaptation patterns
        trace.append({'step': 11, 'method': 'policy_processor.IndustrialPolicyProcessor._match_patterns_in_sentences'})
        adaptation_patterns = processor._match_patterns_in_sentences(
            document,
            patterns=['piloto', 'prueba', 'validación', 'aprendizaje', 'mecanismos de corrección']
        )
        evidence['adaptation_patterns'] = adaptation_patterns
        
        # ========================================
        # D6-Q5: Enfoque Diferencial
        # ========================================
        logger.info("  [D6-Q5] Analyzing differential approach...")
        
        # Step 12: Generate embeddings
        trace.append({'step': 12, 'method': 'contradiction_deteccion.PolicyContradictionDetector._generate_embeddings'})
        embeddings = detector._generate_embeddings(document)
        evidence['embeddings'] = embeddings
        
        # Step 13: Classify cross-cutting themes
        trace.append({'step': 13, 'method': 'Analyzer_one.SemanticAnalyzer._classify_cross_cutting_themes'})
        themes = analyzer._classify_cross_cutting_themes(document)
        evidence['cross_cutting_themes'] = themes
        
        # Step 14: Identify dependencies
        trace.append({'step': 14, 'method': 'contradiction_deteccion.PolicyContradictionDetector._identify_dependencies'})
        dependencies = detector._identify_dependencies(document)
        evidence['dependencies'] = dependencies
        
        # Step 15: Calculate final coherence score
        trace.append({'step': 15, 'method': 'contradiction_deteccion.PolicyContradictionDetector._calculate_global_semantic_coherence'})
        coherence = detector._calculate_global_semantic_coherence(graph)
        evidence['causal_coherence'] = coherence
        
        logger.info(f"✓ D6 chain complete: {len(trace)} steps executed")
        logger.info(f"  Causal coherence: {coherence:.3f}")
        logger.info(f"  Anti-Milagro score: {anti_miracle_score:.2f}")
        logger.info(f"  Bicameral recommendations: {len(recommendations_route1) + len(recommendations_route2)}")
        
        return evidence
    
    def _execute_generic_chain(
        self,
        context: ExecutionContext,
        document: str,
        trace: List[Dict[str, Any]]
    ) -> Dict[str, Any]:
        """
        Generic fallback chain for unrecognized dimensions
        
        NOTE: Should rarely be used - all questions should map to D1-D6
        """
        logger.warning(f"Using generic chain for dimension: {context.dimension}")
        
        evidence = {
            'warning': 'Generic chain used - dimension not recognized',
            'dimension': context.dimension
        }
        
        trace.append({'step': 1, 'method': 'GENERIC_FALLBACK'})
        
        return evidence
    
    # ========================================
    # MICRO ANSWER BUILDING
    # ========================================
    
    def _build_micro_answer(
        self,
        context: ExecutionContext,
        evidence: Dict[str, Any],
        metadata: Dict[str, Any]
    ) -> MicroLevelAnswer:
        """
        Build MicroLevelAnswer from dimensional evidence

        SCORING LOGIC:
        - D1-D5: Evidence-weighted scoring
        - D6: Causal coherence with Anti-Milagro penalty

        RETURNS:
        - MicroLevelAnswer compatible with report_assembly.py
        """
        # Calculate dimension-specific score (0.0-1.0)
        score_normalized = self._calculate_dimensional_score(context.dimension, evidence)

        # Convert to quantitative_score (0.0-3.0 scale)
        quantitative_score = score_normalized * 3.0

        # Determine qualitative_note based on score
        # Using standardized thresholds: 85% (2.55), 70% (2.10), 55% (1.65) of 3.0
        if quantitative_score >= 2.55:  # 85% of 3.0
            qualitative_note = "EXCELENTE"
        elif quantitative_score >= 2.10:  # 70% of 3.0
            qualitative_note = "BUENO"
        elif quantitative_score >= 1.65:  # 55% of 3.0
            qualitative_note = "ACEPTABLE"
        else:  # Below 55%
            qualitative_note = "INSUFICIENTE"

        # Extract key findings
        findings = self._extract_findings(evidence, context.dimension)

        base_confidence = self._infer_confidence(evidence)
        numeric_reconciled = self._is_numeric_reconciled(evidence)
        causal_path_status = self._detect_contradictions(evidence)
        probative_test = self._classify_probative_test(
            context.dimension,
            base_confidence,
            numeric_reconciled,
            causal_path_status,
        )
        confidence = self._apply_reconciliation_constraints(
            base_confidence, numeric_reconciled, probative_test
        )

        evidence_texts = self._extract_evidence_texts(evidence)
        explanation = self._generate_explanation(
            context,
            findings,
            probative_test,
            confidence,
            causal_path_status,
            numeric_reconciled,
        )

        execution_trace = metadata.get("execution_trace", [])
        modules_executed = self._derive_modules_executed(execution_trace)
        module_results = self._derive_module_results(evidence)
        execution_time = metadata.get("execution_time_ms")
        if execution_time is None:
            execution_time = metadata.get("performance_metrics", {}).get(
                "execution_time_ms", 0.0
            )
        execution_time_seconds = float(execution_time) / 1000.0 if execution_time else 0.0

        elements_found = self._derive_elements_found(context.metadata, evidence)
        search_pattern_matches = self._derive_search_pattern_matches(evidence)

        enriched_metadata = {
            **metadata,
            "dimension": context.dimension,
            "policy_area": context.policy_area,
            "probative_test": probative_test,
            "numeric_reconciliation": "reconciled"
            if numeric_reconciled
            else "unreconciled",
            "causal_path_status": causal_path_status,
            "findings": findings,
        }

        return MicroLevelAnswer(
            question_id=context.question_id,
            qualitative_note=qualitative_note,
            quantitative_score=quantitative_score,
            evidence=evidence_texts,
            explanation=explanation,
            confidence=confidence,
            scoring_modality=context.metadata.get("scoring_modality", "TYPE_F"),
            elements_found=elements_found,
            search_pattern_matches=search_pattern_matches,
            modules_executed=modules_executed,
            module_results=module_results,
            execution_time=execution_time_seconds,
            execution_chain=execution_trace,
            metadata=enriched_metadata,
        )

    def _infer_confidence(self, evidence: Dict[str, Any]) -> float:
        """Infer base confidence from evidence bundle."""

        candidates: List[float] = []
        for key in (
            "confidence",
            "bayesian_confidence",
            "confidence_score",
            "causal_coherence",
            "anti_miracle_score",
        ):
            value = evidence.get(key)
            if isinstance(value, (int, float)):
                candidates.append(float(value))

        interval = evidence.get("confidence_interval")
        if (
            isinstance(interval, (list, tuple))
            and len(interval) == 2
            and all(isinstance(v, (int, float)) for v in interval)
        ):
            candidates.append(statistics.mean(interval))

        if not candidates:
            return 0.5

        return max(0.0, min(1.0, statistics.mean(candidates)))

    def _is_numeric_reconciled(self, evidence: Dict[str, Any]) -> bool:
        """Detect whether numeric outputs have been reconciled."""

        reconciliation_keys = (
            "inconsistencies",
            "resource_conflicts",
            "temporal_conflicts",
            "unintended_effects",
            "risk_entropy",
        )

        for key in reconciliation_keys:
            value = evidence.get(key)
            if value:
                if isinstance(value, (list, tuple, set)):
                    if len(value) > 0:
                        return False
                elif isinstance(value, dict):
                    if any(value.values()):
                        return False
                else:
                    return False

        return True

    def _detect_contradictions(self, evidence: Dict[str, Any]) -> str:
        """Assess causal path integrity across evidence."""

        contradiction_keys = (
            "incompatibilities",
            "contradictions",
            "causal_conflicts",
            "order_violations",
        )

        for key in contradiction_keys:
            value = evidence.get(key)
            if value:
                if isinstance(value, (list, tuple)) and len(value) == 0:
                    continue
                return "contradiction"

        return "verified"

    def _classify_probative_test(
        self,
        dimension: str,
        confidence: float,
        numeric_reconciled: bool,
        causal_path_status: str,
    ) -> str:
        """Classify evidence strength using probative test taxonomy."""

        if not numeric_reconciled or causal_path_status != "verified":
            return "Straw-in-Wind"

        if confidence >= 0.85:
            return "Doubly-Decisive"
        if confidence >= 0.7:
            return "Smoking-Gun"
        if confidence >= 0.55:
            return "Hoop"
        return "Straw-in-Wind"

    def _apply_reconciliation_constraints(
        self, confidence: float, numeric_reconciled: bool, classification: str
    ) -> float:
        """Apply reconciliation governance rules to posterior confidence."""

        if not numeric_reconciled or classification == "Straw-in-Wind":
            return min(confidence, 0.4)
        return max(0.0, min(1.0, confidence))

    def _extract_evidence_texts(self, evidence: Dict[str, Any]) -> List[str]:
        """Extract textual evidence snippets from evidence payload."""

        snippets: List[str] = []
        for value in evidence.values():
            if isinstance(value, str):
                snippets.append(value)
            elif isinstance(value, (list, tuple)):
                for item in value:
                    if isinstance(item, str):
                        snippets.append(item)
            if len(snippets) >= 10:
                break
        return snippets

    def _generate_explanation(
        self,
        context: ExecutionContext,
        findings: List[str],
        probative_test: str,
        confidence: float,
        causal_path_status: str,
        numeric_reconciled: bool,
    ) -> str:
        """Generate standardized explanation string for micro answer."""

        reconciliation_note = (
            "reconciled series"
            if numeric_reconciled
            else "unreconciled numeric discrepancies"
        )
        causal_note = (
            "causal path validated" if causal_path_status == "verified" else "causal conflicts detected"
        )
        findings_excerpt = "; ".join(findings[:3]) if findings else "sin hallazgos destacados"

        return (
            f"La pregunta {context.question_id} en la dimensión {context.dimension} "
            f"se apoya en {findings_excerpt}. La evidencia se clasifica como "
            f"{probative_test} con una confianza ajustada de {confidence:.2f}, "
            f"{causal_note} y {reconciliation_note}."
        )

    def _derive_modules_executed(
        self, execution_trace: List[Dict[str, Any]]
    ) -> List[str]:
        """Derive executed modules from execution trace."""

        modules: List[str] = []
        for entry in execution_trace:
            method = entry.get("method")
            if not method:
                continue
            parts = method.split(".")
            if len(parts) >= 2:
                module_name = ".".join(parts[:2])
                if module_name not in modules:
                    modules.append(module_name)
        return modules

    def _derive_module_results(self, evidence: Dict[str, Any]) -> Dict[str, Any]:
        """Summarize evidence for module result payload."""

        summarized: Dict[str, Any] = {}
        for key, value in evidence.items():
            if isinstance(value, (str, int, float, bool)):
                summarized[key] = value
            elif isinstance(value, (list, tuple, set)):
                summarized[key] = {
                    "count": len(value),
                    "preview": list(value)[:3],
                }
            elif isinstance(value, dict):
                summarized[key] = {
                    "keys": list(value.keys()),
                    "size": len(value),
                }
            else:
                summarized[key] = type(value).__name__
        return {"dimensional_evidence": summarized}

    def _derive_elements_found(
        self, context_metadata: Dict[str, Any], evidence: Dict[str, Any]
    ) -> Dict[str, bool]:
        """Mark expected elements detected in evidence."""

        expected = context_metadata.get("expected_elements", [])
        if not expected:
            return {}

        evidence_text = json.dumps(evidence, default=str).lower()
        results: Dict[str, bool] = {}
        for element in expected:
            if isinstance(element, str):
                results[element] = element.lower() in evidence_text
        return results

    def _derive_search_pattern_matches(
        self, evidence: Dict[str, Any]
    ) -> Dict[str, Any]:
        """Extract pattern match metadata from evidence payload."""

        matches: Dict[str, Any] = {}
        for key, value in evidence.items():
            if "pattern" in key or "match" in key:
                matches[key] = value
        return matches

    def _calculate_dimensional_score(
        self, dimension: str, evidence: Dict[str, Any]
    ) -> float:
        """Calculate normalized score using evidence indicators."""

        score_components: List[float] = []
        scalar_keys = [
            "causal_coherence",
            "confidence",
            "bayesian_confidence",
            "anti_miracle_score",
        ]
        for key in scalar_keys:
            value = evidence.get(key)
            if isinstance(value, (int, float)):
                score_components.append(float(value))

        if not score_components:
            list_indicators = [
                "recommendations_specific",
                "recommendations_structural",
                "official_sources",
                "verification_sources",
            ]
            for key in list_indicators:
                value = evidence.get(key)
                if isinstance(value, (list, tuple, set)) and value:
                    score_components.append(0.65)

        if not score_components:
            return 0.45

        score = statistics.mean(score_components)
        if dimension == DimensionCode.D6_CAUSALIDAD.value:
            anti_miracle = evidence.get("anti_miracle_score", 0.0)
            score = (score + anti_miracle) / 2 if anti_miracle else score

        return max(0.0, min(1.0, score))

    def _extract_findings(
        self, evidence: Dict[str, Any], dimension: str
    ) -> List[str]:
        """Extract concise findings from evidence bundle."""

        findings: List[str] = []
        key_metrics = (
            "causal_coherence",
            "anti_miracle_score",
            "confidence",
            "bayesian_confidence",
        )
        for metric in key_metrics:
            value = evidence.get(metric)
            if isinstance(value, (int, float)):
                findings.append(f"{metric}: {value:.2f}")

        if dimension == DimensionCode.D6_CAUSALIDAD.value and evidence.get(
            "recommendations_structural"
        ):
            findings.append(
                f"{len(evidence['recommendations_structural'])} recomendaciones estructurales"
            )

        if not findings:
            highlighted_keys = [
                key
                for key in (
                    "official_sources",
                    "cross_cutting_themes",
                    "knowledge_graph",
                    "adaptation_patterns",
                )
                if evidence.get(key)
            ]
            findings = [f"Evidencia en {key}" for key in highlighted_keys[:3]]

        return findings

# Backward compatibility alias (deprecated)
Choreographer = ExecutionChoreographer
<|MERGE_RESOLUTION|>--- conflicted
+++ resolved
@@ -1060,7 +1060,6 @@
         analyzer = self._get_producer_instance('Analyzer_one', 'SemanticAnalyzer')
         
         # Step 1: Analyze tabular structure
-<<<<<<< HEAD
         trace.append({'step': 1, 'method': 'PDETMunicipalPlanAnalyzer.analyze_municipal_plan'})
         pdf_path = context.metadata.get('pdf_path')
         if not pdf_path:
@@ -1071,10 +1070,6 @@
             tables = {}
         else:
             tables = plan_analyzer.analyze_municipal_plan_sync(pdf_path)
-=======
-        trace.append({'step': 1, 'method': 'financiero_viabilidad_tablas.PDETMunicipalPlanAnalyzer.analyze_municipal_plan'})
-        tables = plan_analyzer.analyze_municipal_plan(document)
->>>>>>> 9b92c9d1
         evidence['tables'] = tables
         
         # Step 2: Match formalization patterns
