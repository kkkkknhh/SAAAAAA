"""
SIN_CARRETA Policy Analysis Pipeline - ExecutionChoreographer (MICRO Level)

ARCHITECTURAL ROLE:
- MICRO-level execution engine for individual policy questions
- Container for ALL 11 YAML specialized components
- Dimensional router (D1-D6 execution chains)
- Method-level orchestrator (584 methods, 95% integration target)
- Provenance tracker (complete data lineage)

PRIME DIRECTIVES:
- No graceful degradation: All 11 components or abort
- No strategic simplification: 584 methods, complexity as asset
- SOTA as baseline: Bayesian inference, DAG validation, bicameral reasoning
- Deterministic reproducibility: Immutable YAML configs, explicit traces
- Explicitness over assumption: Typed contracts, no implicit coercions
- Observability as structure: Provenance records, execution instrumentation

VERSION: 1.0.0
LAST UPDATED: 2025-10-27
"""

import logging
import hashlib
import json
from datetime import datetime
from typing import Dict, Any, List, Optional, Tuple
from dataclasses import dataclass, field
from enum import Enum
import yaml
import networkx as nx

# Import from report_assembly
from report_assembly import MicroLevelAnswer, MesoLevelCluster, MacroLevelConvergence

# ========================================
# IMPORT ALL 11 YAML SPECIALIZED COMPONENTS
# ========================================

# Producer 1: policy_processor
from policy_processor import IndustrialPolicyProcessor

# Producer 2: contradiction_deteccion
from contradiction_deteccion import (
    PolicyContradictionDetector,
    TemporalLogicVerifier,
    BayesianConfidenceCalculator
)

# Producer 3: teoria_cambio
from teoria_cambio import (
    TeoriaCambio,
    AdvancedDAGValidator,
    IndustrialGradeValidator
)

# Producer 4: Analyzer_one
from Analyzer_one import (
    MunicipalAnalyzer,
    MunicipalOntology,
    SemanticAnalyzer,
    PerformanceAnalyzer,
    TextMiningEngine
)

# Producer 5: financiero_viabilidad_tablas
from financiero_viabilidad_tablas import (
    PDETMunicipalPlanAnalyzer,
    ColombianMunicipalContext
)

<<<<<<< HEAD
# Import MicroLevelAnswer from report_assembly (canonical definition)
from report_assembly import MicroLevelAnswer

# Producer 6: dereck_beach (placeholder - implement as needed)
# from dereck_beach import DerickBeachProcessor
=======
# Producer 6: dereck_beach
from dereck_beach import CDAFFramework, CausalExtractor, BayesianMechanismInference
>>>>>>> 67f6c66b

# Producer 7: embedding_policy
from embedding_policy import PolicyAnalysisEmbedder

# Producer 8: semantic_chunking_policy
from embedding_policy import AdvancedSemanticChunker

# Producer 9: report_assembly (used separately by Orchestrator)
# from report_assembly import ReportAssemblyEngine

logger = logging.getLogger(__name__)


# ========================================
# TYPE CONTRACTS
# ========================================

class DimensionCode(Enum):
    """Enumeration of valid dimensional codes (D1-D6)"""
    D1_DIAGNOSTICO = "D1"
    D2_ACTIVIDADES = "D2"
    D3_PRODUCTOS = "D3"
    D4_RESULTADOS = "D4"
    D5_IMPACTOS = "D5"
    D6_CAUSALIDAD = "D6"


@dataclass
class ExecutionContext:
    """
    Immutable context for executing a single policy question
    
    INVARIANTS:
    - question_id must be unique and deterministic
    - dimension must be valid DimensionCode
    - policy_area must be non-empty
    """
    question_id: str
    dimension: str
    policy_area: str
    questionnaire_hash: str
    timestamp: str
    metadata: Dict[str, Any] = field(default_factory=dict)
    
    def __post_init__(self):
        # Validate dimension code
        if self.dimension not in [d.value for d in DimensionCode]:
            raise ValueError(
                f"Invalid dimension code: {self.dimension}. "
                f"Must be one of: {[d.value for d in DimensionCode]}"
            )


<<<<<<< HEAD
=======
# Note: MicroLevelAnswer is now imported from report_assembly.py
# to avoid duplication and maintain single source of truth


>>>>>>> 67f6c66b
@dataclass
class ProvenanceRecord:
    """
    Complete data lineage for audit and reproducibility
    
    REQUIREMENTS:
    - execution_id: Deterministic hash of inputs
    - timestamp: ISO 8601 UTC timestamp
    - input_artifacts: All input data sources
    - output_artifacts: All generated outputs
    - methods_invoked: Complete method call chain
    - confidence_scores: Bayesian confidence at each step
    - metadata: Execution environment, versions, configs
    """
    execution_id: str
    timestamp: str
    input_artifacts: List[str]
    output_artifacts: List[str]
    methods_invoked: List[str]
    confidence_scores: Dict[str, float]
    metadata: Dict[str, Any]


@dataclass
class ExecutionResult:
    """
    Complete result of executing a single policy question
    
    CONTAINS:
    - question_id: Question identifier
    - status: 'success' | 'failure' | 'partial'
    - micro_answer: MicroLevelAnswer or None
    - execution_trace: Complete method invocation trace
    - performance_metrics: Timing, memory, token usage
    - provenance: Complete data lineage
    - error: Error details if status != 'success'
    """
    question_id: str
    status: str
    micro_answer: Optional[MicroLevelAnswer]
    execution_trace: List[Dict[str, Any]]
    performance_metrics: Dict[str, Any]
    provenance: ProvenanceRecord
    error: Optional[Dict[str, Any]] = None


# ========================================
# EXECUTION CHOREOGRAPHER - MICRO LEVEL EXECUTOR
# ========================================

class ExecutionChoreographer:
    """
    MICRO-level execution engine for individual policy questions
    
    RESPONSIBILITIES:
    1. Initialize ALL 11 YAML specialized components (no graceful degradation)
    2. Build 584-method registry (95% integration target)
    3. Route questions to dimensional execution chains (D1-D6)
    4. Execute YAML-specified method chains with exact sequences
    5. Build MicroLevelAnswer from dimensional evidence
    6. Track complete provenance for data lineage
    
    DOES NOT:
    - Manage 300 questions (Orchestrator's job)
    - Do MESO clustering (Orchestrator's job)
    - Do MACRO convergence (Orchestrator's job)
    - Generate executive summaries (Orchestrator's job)
    
    BOUNDARY:
    Orchestrator → [execute_question] → ExecutionChoreographer → [MicroLevelAnswer] → Orchestrator
    """
    
    def __init__(
        self,
        execution_mapping_path: str,
        method_class_map_path: str,
        questionnaire_hash: str,
        deterministic_context: Dict[str, Any],
        config_path: Optional[str] = None
    ):
        """
        Initialize ExecutionChoreographer with immutable YAML configuration
        
        PARAMETERS:
        - execution_mapping_path: Path to execution_mapping.yaml (dimensional chains)
        - method_class_map_path: Path to method_class_map.yaml (method registry)
        - questionnaire_hash: Deterministic hash of questionnaire
        - deterministic_context: Execution environment context
        - config_path: Optional path to config.yaml (component configurations)
        
        POST-CONDITIONS:
        - All 11 YAML components initialized or exception raised
        - Method registry contains ≥555 methods (95% of 584)
        - Validation engine ready
        """
        logger.info("=" * 80)
        logger.info("SIN_CARRETA EXECUTION CHOREOGRAPHER INITIALIZATION")
        logger.info("=" * 80)
        logger.info(f"Timestamp: {datetime.utcnow().isoformat()}Z")
        logger.info(f"Questionnaire Hash: {questionnaire_hash}")
        logger.info(f"Prime Directive: NO GRACEFUL DEGRADATION")
        
        self.questionnaire_hash = questionnaire_hash
        self.deterministic_context = deterministic_context
        
        # Golden Rule 1: Load immutable declarative configuration
        logger.info("Loading YAML configurations...")
        self.execution_mapping = self._load_execution_mapping(execution_mapping_path)
        self.method_class_map = self._load_method_class_map(method_class_map_path)
        self.config = self._load_config(config_path) if config_path else self._get_default_config()
        
        # Build mission config
        logger.info("Building mission configuration...")
        self.mission_config = self._build_mission_config(self.config)
        self.processor_config = self._build_processor_config(self.mission_config)
        
        # CRITICAL: Initialize ALL 11 YAML components
        logger.info("Initializing ALL 11 YAML specialized components...")
        self._producer_instances = {}
        self._initialize_producers()
        
        # Validate: All 11 components must be initialized
        self._validate_component_initialization()
        
        # Build method registry (584 methods, 95% target = 555 methods)
        logger.info("Building method registry (target: 555/584 methods)...")
        self.CANONICAL_METHODS = {}
        self._build_method_registry()
        
        # Log coverage (relaxed requirement for development)
        logger.info(f"✓ Method registry complete: {len(self.CANONICAL_METHODS)} methods")
<<<<<<< HEAD
        coverage_pct = (len(self.CANONICAL_METHODS) / 584) * 100
        logger.info(f"  Coverage: {coverage_pct:.1f}% ({len(self.CANONICAL_METHODS)}/584 methods)")
        
        if coverage_pct < 50:
            logger.warning(f"Method registry below 50% coverage - some features may not work")
        
        logger.info("✓ Choreographer initialization complete")
=======
        logger.info("✓ ExecutionChoreographer initialization complete")
>>>>>>> 67f6c66b
        logger.info("=" * 80)
    
    # ========================================
    # YAML CONFIGURATION LOADING
    # ========================================
    
    def _load_execution_mapping(self, path: str) -> Dict[str, Any]:
        """Load execution_mapping.yaml (dimensional chains)"""
        with open(path, 'r', encoding='utf-8') as f:
            mapping = yaml.safe_load(f)
        logger.info(f"✓ Loaded execution_mapping.yaml: {len(mapping)} dimensions")
        return mapping
    
    def _load_method_class_map(self, path: str) -> Dict[str, Any]:
        """Load method_class_map.yaml or .json (method-to-class mappings)"""
        if path.endswith('.json'):
            with open(path, 'r', encoding='utf-8') as f:
                mapping = json.load(f)
        else:
            with open(path, 'r', encoding='utf-8') as f:
                mapping = yaml.safe_load(f)
        logger.info(f"✓ Loaded method_class_map: {len(mapping) if isinstance(mapping, dict) else 'N/A'} entries")
        return mapping
    
    def _load_config(self, path: str) -> Dict[str, Any]:
        """Load config.yaml (component configurations)"""
        with open(path, 'r', encoding='utf-8') as f:
            config = yaml.safe_load(f)
        logger.info(f"✓ Loaded config.yaml")
        return config
    
    def _get_default_config(self) -> Dict[str, Any]:
        """Get default configuration when config file not provided"""
        logger.info("Using default configuration (no config.yaml provided)")
        return {
            'mission': {
                'embedding_model': 'sentence-transformers/paraphrase-multilingual-MiniLM-L12-v2',
                'chunk_size': 512,
                'overlap': 50,
                'batch_size': 32
            }
        }
    
    def _build_mission_config(self, config: Dict[str, Any]) -> Dict[str, Any]:
        """Extract mission-level configuration"""
        return config.get('mission', {})
    
    def _build_processor_config(self, mission_config: Dict[str, Any]) -> Dict[str, Any]:
        """Build processor-specific configuration"""
        return {
            'embedding_model': mission_config.get('embedding_model', 'sentence-transformers/paraphrase-multilingual-MiniLM-L12-v2'),
            'chunk_size': mission_config.get('chunk_size', 512),
            'overlap': mission_config.get('overlap', 50),
            'batch_size': mission_config.get('batch_size', 32)
        }
    
    # ========================================
    # COMPONENT INITIALIZATION
    # ========================================
    
    def _initialize_producers(self):
        """
        Initialize ALL 11 YAML specialized components across 9 producers
        
        CRITICAL: This method MUST initialize all components or raise exception.
        NO graceful degradation. NO fallbacks. All or abort.
        
        POST-CONDITIONS:
        - self._producer_instances['policy_processor']['IndustrialPolicyProcessor'] exists
        - self._producer_instances['contradiction_deteccion']['PolicyContradictionDetector'] exists
        - self._producer_instances['contradiction_deteccion']['TemporalLogicVerifier'] exists
        - self._producer_instances['contradiction_deteccion']['BayesianConfidenceCalculator'] exists
        - self._producer_instances['teoria_cambio']['TeoriaCambio'] exists
        - self._producer_instances['teoria_cambio']['AdvancedDAGValidator'] exists
        - self._producer_instances['Analyzer_one']['MunicipalAnalyzer'] exists
        - self._producer_instances['Analyzer_one']['MunicipalOntology'] exists
        - self._producer_instances['Analyzer_one']['SemanticAnalyzer'] exists
        - self._producer_instances['Analyzer_one']['PerformanceAnalyzer'] exists
        - self._producer_instances['financiero_viabilidad_tablas']['PDETMunicipalPlanAnalyzer'] exists
        """
        
        # Producer 1: policy_processor
        logger.info("  [1/9] Initializing policy_processor...")
        try:
            self._producer_instances['policy_processor'] = {
                'IndustrialPolicyProcessor': IndustrialPolicyProcessor(
                    config=self.processor_config
                )
            }
            logger.info("  ✓ IndustrialPolicyProcessor initialized")
        except Exception as e:
            raise RuntimeError(f"FATAL: Failed to initialize IndustrialPolicyProcessor: {e}")
        
        # Producer 2: contradiction_deteccion
        logger.info("  [2/9] Initializing contradiction_deteccion...")
        try:
            self._producer_instances['contradiction_deteccion'] = {
                'PolicyContradictionDetector': PolicyContradictionDetector(),
                'TemporalLogicVerifier': TemporalLogicVerifier(),
                'BayesianConfidenceCalculator': BayesianConfidenceCalculator()
            }
            logger.info("  ✓ PolicyContradictionDetector initialized")
            logger.info("  ✓ TemporalLogicVerifier initialized")
            logger.info("  ✓ BayesianConfidenceCalculator initialized")
        except Exception as e:
            raise RuntimeError(f"FATAL: Failed to initialize contradiction_deteccion: {e}")
        
        # Producer 3: teoria_cambio
        logger.info("  [3/9] Initializing teoria_cambio...")
        try:
            self._producer_instances['teoria_cambio'] = {
                'TeoriaCambio': TeoriaCambio(),
                'AdvancedDAGValidator': AdvancedDAGValidator(),
                'IndustrialGradeValidator': IndustrialGradeValidator()
            }
            logger.info("  ✓ TeoriaCambio initialized")
            logger.info("  ✓ AdvancedDAGValidator initialized")
            logger.info("  ✓ IndustrialGradeValidator initialized")
        except Exception as e:
            raise RuntimeError(f"FATAL: Failed to initialize teoria_cambio: {e}")
        
        # Producer 4: Analyzer_one
        logger.info("  [4/9] Initializing Analyzer_one...")
        try:
            ontology = MunicipalOntology()
            self._producer_instances['Analyzer_one'] = {
                'MunicipalOntology': ontology,
                'MunicipalAnalyzer': MunicipalAnalyzer(ontology=ontology),
                'SemanticAnalyzer': SemanticAnalyzer(ontology=ontology),
                'PerformanceAnalyzer': PerformanceAnalyzer(),
                'TextMiningEngine': TextMiningEngine()
            }
            logger.info("  ✓ MunicipalOntology initialized")
            logger.info("  ✓ MunicipalAnalyzer initialized")
            logger.info("  ✓ SemanticAnalyzer initialized")
            logger.info("  ✓ PerformanceAnalyzer initialized")
            logger.info("  ✓ TextMiningEngine initialized")
        except Exception as e:
            raise RuntimeError(f"FATAL: Failed to initialize Analyzer_one: {e}")
        
        # Producer 5: financiero_viabilidad_tablas
        logger.info("  [5/9] Initializing financiero_viabilidad_tablas...")
        try:
            self._producer_instances['financiero_viabilidad_tablas'] = {
                'PDETMunicipalPlanAnalyzer': PDETMunicipalPlanAnalyzer(),
                'ColombianMunicipalContext': ColombianMunicipalContext()
            }
            logger.info("  ✓ PDETMunicipalPlanAnalyzer initialized")
            logger.info("  ✓ ColombianMunicipalContext initialized")
        except Exception as e:
            raise RuntimeError(f"FATAL: Failed to initialize financiero_viabilidad_tablas: {e}")
        
        # Producer 6: dereck_beach
        logger.info("  [6/9] Initializing dereck_beach...")
        try:
            self._producer_instances['dereck_beach'] = {
                'CDAFFramework': CDAFFramework(),
                'CausalExtractor': CausalExtractor(),
                'BayesianMechanismInference': BayesianMechanismInference()
            }
            logger.info("  ✓ CDAFFramework initialized")
            logger.info("  ✓ CausalExtractor initialized")
            logger.info("  ✓ BayesianMechanismInference initialized")
        except Exception as e:
            raise RuntimeError(f"FATAL: Failed to initialize dereck_beach: {e}")
        
        # Producer 7: embedding_policy
        logger.info("  [7/9] Initializing embedding_policy...")
        try:
            self._producer_instances['embedding_policy'] = {
                'PolicyAnalysisEmbedder': PolicyAnalysisEmbedder()
            }
            logger.info("  ✓ PolicyAnalysisEmbedder initialized")
        except Exception as e:
            raise RuntimeError(f"FATAL: Failed to initialize embedding_policy: {e}")
        
        # Producer 8: semantic_chunking_policy
        logger.info("  [8/9] Initializing semantic_chunking_policy...")
        try:
            self._producer_instances['semantic_chunking_policy'] = {
                'AdvancedSemanticChunker': AdvancedSemanticChunker()
            }
            logger.info("  ✓ AdvancedSemanticChunker initialized")
        except Exception as e:
            raise RuntimeError(f"FATAL: Failed to initialize semantic_chunking_policy: {e}")
        
        # Producer 9: report_assembly - Keep as empty (ReportAssembler used separately)
        logger.info("  [9/9] report_assembly: Used separately by Orchestrator")
        self._producer_instances['report_assembly'] = {}
    
    def _validate_component_initialization(self):
        """
        Validate that ALL 11 required YAML components are initialized
        
        RAISES:
        - RuntimeError if any component is missing
        """
        required_components = [
            ('policy_processor', 'IndustrialPolicyProcessor'),
            ('contradiction_deteccion', 'PolicyContradictionDetector'),
            ('contradiction_deteccion', 'TemporalLogicVerifier'),
            ('contradiction_deteccion', 'BayesianConfidenceCalculator'),
            ('teoria_cambio', 'TeoriaCambio'),
            ('teoria_cambio', 'AdvancedDAGValidator'),
            ('Analyzer_one', 'MunicipalOntology'),
            ('Analyzer_one', 'MunicipalAnalyzer'),
            ('Analyzer_one', 'SemanticAnalyzer'),
            ('Analyzer_one', 'PerformanceAnalyzer'),
            ('financiero_viabilidad_tablas', 'PDETMunicipalPlanAnalyzer')
        ]
        
        missing = []
        for producer, component in required_components:
            if producer not in self._producer_instances:
                missing.append(f"{producer}.{component}")
            elif component not in self._producer_instances[producer]:
                missing.append(f"{producer}.{component}")
        
        if missing:
            raise RuntimeError(
                f"FATAL: Component initialization incomplete. Missing: {missing}. "
                f"Prime Directive violated: NO GRACEFUL DEGRADATION."
            )
        
        logger.info(f"✓ All 11 YAML components validated")
    
    # ========================================
    # METHOD REGISTRY BUILDING
    # ========================================
    
    def _build_method_registry(self):
        """
        Build dispatch registry mapping fully-qualified method names to callables
        
        TARGET: 584 methods across 9 producers
        GOAL: 95% integration (555 methods minimum)
        
        POST-CONDITIONS:
        - self.CANONICAL_METHODS contains ≥555 entries
        - All entries are callable
        - All keys follow pattern: 'producer.Class.method'
        """
        for producer_name, producer_dict in self._producer_instances.items():
            for class_name, instance in producer_dict.items():
                # Get all public methods (exclude private methods starting with '_')
                methods = [
                    m for m in dir(instance)
                    if callable(getattr(instance, m)) and not m.startswith('__')
                ]
                
                for method_name in methods:
                    # Build fully-qualified name
                    fq_name = f"{producer_name}.{class_name}.{method_name}"
                    
                    # Store callable
                    self.CANONICAL_METHODS[fq_name] = getattr(instance, method_name)
        
        logger.info(f"✓ Registered {len(self.CANONICAL_METHODS)} methods")
        logger.info(f"  Target: 555 methods (95% of 584)")
        logger.info(f"  Coverage: {len(self.CANONICAL_METHODS)/584*100:.1f}%")
    
    def _get_producer_instance(self, producer_name: str, class_name: str) -> Any:
        """
        Get producer instance by name with validation
        
        RAISES:
        - KeyError if producer or class not found
        """
        if producer_name not in self._producer_instances:
            raise KeyError(f"Producer not found: {producer_name}")
        
        if class_name not in self._producer_instances[producer_name]:
            raise KeyError(f"Class not found: {producer_name}.{class_name}")
        
        return self._producer_instances[producer_name][class_name]
    
    # ========================================
    # QUESTION EXECUTION - CORE RESPONSIBILITY
    # ========================================
    
    def execute_question(
        self,
        question_context,  # Can be ExecutionContext or Dict
        plan_document: str,
        plan_metadata: Dict[str, Any]
    ) -> ExecutionResult:
        """
        Execute a single policy question using dimensional routing
        
        FLOW:
        1. Normalize question context (dict → ExecutionContext if needed)
        2. Normalize dimension code (D1-D6)
        3. Route to dimensional execution chain
        4. Build MicroLevelAnswer from evidence
        5. Build provenance record
        6. Return ExecutionResult
        
        PARAMETERS:
        - question_context: ExecutionContext or dict with question details
        - plan_document: Policy document text
        - plan_metadata: Document metadata
        
        RETURNS:
        - ExecutionResult with MicroLevelAnswer and complete provenance
        """
        start_time = datetime.utcnow()
        execution_trace = []
        
        # Convert dict to ExecutionContext if needed
        if isinstance(question_context, dict):
            context = ExecutionContext(
                question_id=question_context.get('canonical_id', question_context.get('question_id', 'UNKNOWN')),
                dimension=question_context.get('dimension', 'D1'),
                policy_area=question_context.get('policy_area', 'P0'),
                questionnaire_hash=self.questionnaire_hash,
                timestamp=datetime.utcnow().isoformat() + "Z",
                metadata={
                    'scoring_modality': question_context.get('scoring_modality', 'TYPE_F'),
                    'expected_elements': question_context.get('expected_elements', []),
                    'search_patterns': question_context.get('search_patterns', {}),
                    'element_weights': question_context.get('element_weights', {}),
                    'numerical_thresholds': question_context.get('numerical_thresholds', {}),
                    'validation_rules': question_context.get('validation_rules', {}),
                    'question_text': question_context.get('question_text', '')
                }
            )
        else:
            context = question_context
        
        logger.info("=" * 80)
        logger.info(f"EXECUTING QUESTION: {context.question_id}")
        logger.info(f"Dimension: {context.dimension}")
        logger.info(f"Policy Area: {context.policy_area}")
        logger.info("=" * 80)
        
        try:
            # Step 1: Normalize dimension code
            dimension = self._normalize_dimension_code(context.dimension)
            logger.info(f"Dimension normalized: {dimension}")
            
            # Step 2: Route to dimensional execution chain
            logger.info(f"Routing to {dimension} execution chain...")
            
            if dimension == DimensionCode.D1_DIAGNOSTICO.value:
                evidence = self._execute_d1_chain(context, plan_document, execution_trace)
            elif dimension == DimensionCode.D2_ACTIVIDADES.value:
                evidence = self._execute_d2_chain(context, plan_document, execution_trace)
            elif dimension == DimensionCode.D3_PRODUCTOS.value:
                evidence = self._execute_d3_chain(context, plan_document, execution_trace)
            elif dimension == DimensionCode.D4_RESULTADOS.value:
                evidence = self._execute_d4_chain(context, plan_document, execution_trace)
            elif dimension == DimensionCode.D5_IMPACTOS.value:
                evidence = self._execute_d5_chain(context, plan_document, execution_trace)
            elif dimension == DimensionCode.D6_CAUSALIDAD.value:
                evidence = self._execute_d6_chain(context, plan_document, execution_trace)
            else:
                evidence = self._execute_generic_chain(context, plan_document, execution_trace)
            
            # Step 3: Build MicroLevelAnswer
            logger.info("Building MicroLevelAnswer from evidence...")
            
            # Add execution trace to metadata
            metadata_with_trace = {
                **plan_metadata,
                'execution_trace': execution_trace
            }
            
            micro_answer = self._build_micro_answer(
                context,
                evidence,
                metadata_with_trace
            )
            
            # Step 4: Calculate performance metrics
            end_time = datetime.utcnow()
            performance_metrics = {
                'execution_time_ms': (end_time - start_time).total_seconds() * 1000,
                'methods_invoked': len(execution_trace),
                'evidence_size': len(str(evidence))
            }
            
            # Step 5: Build provenance record
            provenance = self._build_provenance_record(
                context,
                execution_trace,
                plan_metadata
            )
            
            logger.info(f"✓ Question execution complete: {context.question_id}")
            logger.info(f"  Score: {micro_answer.quantitative_score:.2f}/3.0")
            logger.info(f"  Note: {micro_answer.qualitative_note}")
            logger.info(f"  Confidence: {micro_answer.confidence:.3f}")
            logger.info(f"  Execution time: {performance_metrics['execution_time_ms']:.1f}ms")
            logger.info("=" * 80)
            
            return ExecutionResult(
                question_id=context.question_id,
                status='success',
                micro_answer=micro_answer,
                execution_trace=execution_trace,
                performance_metrics=performance_metrics,
                provenance=provenance,
                error=None
            )
        
        except Exception as e:
            logger.error(f"✗ Question execution failed: {context.question_id}")
            logger.error(f"  Error: {str(e)}")
            logger.error("=" * 80)
            
            end_time = datetime.utcnow()
            performance_metrics = {
                'execution_time_ms': (end_time - start_time).total_seconds() * 1000,
                'methods_invoked': len(execution_trace),
                'error': str(e)
            }
            
            provenance = self._build_provenance_record(
                context,
                execution_trace,
                plan_metadata
            )
            
            return ExecutionResult(
                question_id=context.question_id,
                status='failure',
                micro_answer=None,
                execution_trace=execution_trace,
                performance_metrics=performance_metrics,
                provenance=provenance,
                error={'message': str(e), 'type': type(e).__name__}
            )
    
    def _normalize_dimension_code(self, dimension: str) -> str:
        """Normalize dimension code to standard format (D1-D6)"""
        dimension_upper = dimension.upper()
        
        # Validate against enum
        if dimension_upper not in [d.value for d in DimensionCode]:
            raise ValueError(
                f"Invalid dimension code: {dimension}. "
                f"Must be one of: {[d.value for d in DimensionCode]}"
            )
        
        return dimension_upper
    
    # ========================================
    # DIMENSIONAL EXECUTION CHAINS
    # ========================================
    
    def _execute_d1_chain(
        self,
        context: ExecutionContext,
        document: str,
        trace: List[Dict[str, Any]]
    ) -> Dict[str, Any]:
        """
        D1: Diagnóstico y Consistencia Inicial
        
        YAML CHAINS:
        - D1-Q1 (Brechas): IndustrialPolicyProcessor → PolicyContradictionDetector
        - D1-Q3 (Recursos): PolicyContradictionDetector → BayesianConfidenceCalculator
        - D1-Q4 (Capacidad): IndustrialPolicyProcessor → PolicyContradictionDetector
        - D1-Q5 (Temporal): PolicyContradictionDetector → TemporalLogicVerifier
        
        RETURNS:
        - evidence: Complete evidence bundle with 12-step chain results
        """
        logger.info("Executing D1 (Diagnóstico) chain...")
        evidence = {}
        
        processor = self._get_producer_instance('policy_processor', 'IndustrialPolicyProcessor')
        detector = self._get_producer_instance('contradiction_deteccion', 'PolicyContradictionDetector')
        verifier = self._get_producer_instance('contradiction_deteccion', 'TemporalLogicVerifier')
        calculator = self._get_producer_instance('contradiction_deteccion', 'BayesianConfidenceCalculator')
        analyzer = self._get_producer_instance('Analyzer_one', 'SemanticAnalyzer')
        
        # Step 1: Segment document
        trace.append({'step': 1, 'method': 'IndustrialPolicyProcessor.segment_into_sentences'})
        sentences = processor.segment_into_sentences(document)
        evidence['sentences'] = sentences
        
        # Step 2: Extract quantitative claims (brechas)
        trace.append({'step': 2, 'method': 'PolicyContradictionDetector._extract_quantitative_claims'})
        quantitative_claims = detector._extract_quantitative_claims(sentences)
        evidence['quantitative_claims'] = quantitative_claims
        
        # Step 3: Parse numbers
        trace.append({'step': 3, 'method': 'PolicyContradictionDetector._parse_number'})
        for claim in quantitative_claims:
            parsed = detector._parse_number(claim.get('text', ''))
            claim['normalized_value'] = parsed
        
        # Step 4: Match patterns for official sources
        trace.append({'step': 4, 'method': 'IndustrialPolicyProcessor._match_patterns_in_sentences'})
        patterns_found = processor._match_patterns_in_sentences(
            sentences,
            patterns=['DANE', 'DNP', 'fuente oficial', 'según datos de']
        )
        evidence['official_sources'] = patterns_found
        
        # Step 5: Calculate semantic complexity
        trace.append({'step': 5, 'method': 'SemanticAnalyzer._calculate_semantic_complexity'})
        complexity = analyzer._calculate_semantic_complexity(document)
        evidence['semantic_complexity'] = complexity
        
        # Step 6: Calculate Bayesian confidence
        trace.append({'step': 6, 'method': 'BayesianConfidenceCalculator.calculate_posterior'})
        confidence = calculator.calculate_posterior(
            evidence={'quantitative_claims': quantitative_claims},
            prior=0.5
        )
        evidence['bayesian_confidence'] = confidence
        
        # Step 7: Extract resource mentions
        trace.append({'step': 7, 'method': 'PolicyContradictionDetector._extract_resource_mentions'})
        resources = detector._extract_resource_mentions(document)
        evidence['resources'] = resources
        
        # Step 8: Detect numerical inconsistencies
        trace.append({'step': 8, 'method': 'PolicyContradictionDetector._detect_numerical_inconsistencies'})
        inconsistencies = detector._detect_numerical_inconsistencies(
            quantitative_claims,
            resources
        )
        evidence['inconsistencies'] = inconsistencies
        
        # Step 9: Detect resource conflicts
        trace.append({'step': 9, 'method': 'PolicyContradictionDetector._detect_resource_conflicts'})
        conflicts = detector._detect_resource_conflicts(resources, total_budget=None)
        evidence['conflicts'] = conflicts
        
        # Step 10: Calculate graph fragmentation (capacity)
        trace.append({'step': 10, 'method': 'PolicyContradictionDetector._calculate_graph_fragmentation'})
        fragmentation = detector._calculate_graph_fragmentation(actor_graph=None)
        evidence['capacity_fragmentation'] = fragmentation
        
        # Step 11: Verify temporal consistency
        trace.append({'step': 11, 'method': 'TemporalLogicVerifier.verify_temporal_consistency'})
        temporal_consistency = verifier.verify_temporal_consistency(document)
        evidence['temporal_consistency'] = temporal_consistency
        
        # Step 12: Calculate confidence interval
        trace.append({'step': 12, 'method': 'PolicyContradictionDetector._calculate_confidence_interval'})
        confidence_interval = detector._calculate_confidence_interval(
            confidence,
            alpha=0.05  # 95% confidence
        )
        evidence['confidence_interval'] = confidence_interval
        
        logger.info(f"✓ D1 chain complete: {len(trace)} steps executed")
        return evidence
    
    def _execute_d2_chain(
        self,
        context: ExecutionContext,
        document: str,
        trace: List[Dict[str, Any]]
    ) -> Dict[str, Any]:
        """
        D2: Diseño de Actividades y Coherencia
        
        YAML CHAINS:
        - D2-Q1 (Formato): PDETMunicipalPlanAnalyzer → TemporalLogicVerifier
        - D2-Q2 (Causalidad): IndustrialPolicyProcessor → PolicyContradictionDetector
        - D2-Q3 (Temas): SemanticAnalyzer
        - D2-Q4 (Riesgos): PolicyContradictionDetector
        - D2-Q5 (Coherencia): PolicyContradictionDetector (graph + coherence)
        """
        logger.info("Executing D2 (Actividades) chain...")
        evidence = {}
        
        plan_analyzer = self._get_producer_instance('financiero_viabilidad_tablas', 'PDETMunicipalPlanAnalyzer')
        processor = self._get_producer_instance('policy_processor', 'IndustrialPolicyProcessor')
        verifier = self._get_producer_instance('contradiction_deteccion', 'TemporalLogicVerifier')
        detector = self._get_producer_instance('contradiction_deteccion', 'PolicyContradictionDetector')
        analyzer = self._get_producer_instance('Analyzer_one', 'SemanticAnalyzer')
        
        # Step 1: Analyze tabular structure
        trace.append({'step': 1, 'method': 'PDETMunicipalPlanAnalyzer.analyze_municipal_plan'})
        tables = plan_analyzer.analyze_municipal_plan(document)
        evidence['tables'] = tables
        
        # Step 2: Match formalization patterns
        trace.append({'step': 2, 'method': 'IndustrialPolicyProcessor._match_patterns_in_sentences'})
        formalization_patterns = processor._match_patterns_in_sentences(
            document,
            patterns=['tabla', 'columna costo', 'BPIN', 'PPI']
        )
        evidence['formalization'] = formalization_patterns
        
        # Step 3: Build timeline for traceability
        trace.append({'step': 3, 'method': 'TemporalLogicVerifier._build_timeline'})
        timeline = verifier._build_timeline(document)
        evidence['timeline'] = timeline
        
        # Step 4: Match causal mechanism patterns
        trace.append({'step': 4, 'method': 'IndustrialPolicyProcessor._match_patterns_in_sentences'})
        causal_patterns = processor._match_patterns_in_sentences(
            document,
            patterns=['porque', 'genera', 'población objetivo', 'lo cual contribuye a']
        )
        evidence['causal_mechanisms'] = causal_patterns
        
        # Step 5: Determine relation type
        trace.append({'step': 5, 'method': 'PolicyContradictionDetector._determine_relation_type'})
        relations = detector._determine_relation_type(causal_patterns)
        evidence['relations'] = relations
        
        # Step 6: Classify cross-cutting themes
        trace.append({'step': 6, 'method': 'SemanticAnalyzer._classify_cross_cutting_themes'})
        themes = analyzer._classify_cross_cutting_themes(document)
        evidence['cross_cutting_themes'] = themes
        
        # Step 7: Detect logical incompatibilities
        trace.append({'step': 7, 'method': 'PolicyContradictionDetector._detect_logical_incompatibilities'})
        incompatibilities = detector._detect_logical_incompatibilities(document)
        evidence['incompatibilities'] = incompatibilities
        
        # Step 8: Build knowledge graph
        trace.append({'step': 8, 'method': 'PolicyContradictionDetector._build_knowledge_graph'})
        graph = detector._build_knowledge_graph(document)
        evidence['knowledge_graph'] = graph
        
        # Step 9: Calculate global semantic coherence
        trace.append({'step': 9, 'method': 'PolicyContradictionDetector._calculate_global_semantic_coherence'})
        coherence = detector._calculate_global_semantic_coherence(graph)
        evidence['semantic_coherence'] = coherence
        
        # Step 10: Get dependency depth
        trace.append({'step': 10, 'method': 'PolicyContradictionDetector._get_dependency_depth'})
        depth = detector._get_dependency_depth(graph)
        evidence['dependency_depth'] = depth
        
        logger.info(f"✓ D2 chain complete: {len(trace)} steps executed")
        return evidence
    
    def _execute_d3_chain(
        self,
        context: ExecutionContext,
        document: str,
        trace: List[Dict[str, Any]]
    ) -> Dict[str, Any]:
        """
        D3: Productos y Factibilidad Operativa
        
        YAML CHAINS:
        - D3-Q1 (Indicadores): PolicyContradictionDetector → BayesianConfidenceCalculator
        - D3-Q2 (Proporcionalidad): PolicyContradictionDetector → PerformanceAnalyzer
        - D3-Q4 (Factibilidad): TemporalLogicVerifier + PolicyContradictionDetector
        - D3-Q5 (Eslabón): IndustrialPolicyProcessor → PolicyContradictionDetector
        """
        logger.info("Executing D3 (Productos) chain...")
        evidence = {}
        
        detector = self._get_producer_instance('contradiction_deteccion', 'PolicyContradictionDetector')
        processor = self._get_producer_instance('policy_processor', 'IndustrialPolicyProcessor')
        calculator = self._get_producer_instance('contradiction_deteccion', 'BayesianConfidenceCalculator')
        verifier = self._get_producer_instance('contradiction_deteccion', 'TemporalLogicVerifier')
        perf_analyzer = self._get_producer_instance('Analyzer_one', 'PerformanceAnalyzer')
        
        # Step 1: Extract quantitative claims
        trace.append({'step': 1, 'method': 'PolicyContradictionDetector._extract_quantitative_claims'})
        claims = detector._extract_quantitative_claims(document)
        evidence['indicators'] = claims
        
        # Step 2: Match verification sources
        trace.append({'step': 2, 'method': 'IndustrialPolicyProcessor._match_patterns_in_sentences'})
        sources = processor._match_patterns_in_sentences(
            document,
            patterns=['BPIN', 'PPI', 'fuente verificación', 'verificable en']
        )
        evidence['verification_sources'] = sources
        
        # Step 3: Calculate Bayesian confidence
        trace.append({'step': 3, 'method': 'BayesianConfidenceCalculator.calculate_posterior'})
        confidence = calculator.calculate_posterior(
            evidence={'sources': sources},
            prior=0.5,
            pattern_specificity=0.8 if sources else 0.3
        )
        evidence['confidence'] = confidence
        
        # Step 4: Detect numerical inconsistencies
        trace.append({'step': 4, 'method': 'PolicyContradictionDetector._detect_numerical_inconsistencies'})
        inconsistencies = detector._detect_numerical_inconsistencies(claims)
        evidence['inconsistencies'] = inconsistencies
        
        # Step 5: Statistical significance test
        trace.append({'step': 5, 'method': 'PolicyContradictionDetector._statistical_significance_test'})
        significance = detector._statistical_significance_test(claims)
        evidence['significance'] = significance
        
        # Step 6: Inject loss function
        trace.append({'step': 6, 'method': 'PerformanceAnalyzer.analyze_loss_function'})
        loss = perf_analyzer.analyze_loss_function(claims, inconsistencies)
        evidence['loss_function'] = loss
        
        # Step 7: Detect temporal conflicts
        trace.append({'step': 7, 'method': 'TemporalLogicVerifier._check_deadline_constraints'})
        temporal_conflicts = verifier._check_deadline_constraints(document)
        evidence['temporal_conflicts'] = temporal_conflicts
        
        # Step 8: Classify temporal type
        trace.append({'step': 8, 'method': 'TemporalLogicVerifier._classify_temporal_type'})
        temporal_type = verifier._classify_temporal_type(document)
        evidence['temporal_type'] = temporal_type
        
        # Step 9: Detect resource conflicts
        trace.append({'step': 9, 'method': 'PolicyContradictionDetector._detect_resource_conflicts'})
        resource_conflicts = detector._detect_resource_conflicts(claims)
        evidence['resource_conflicts'] = resource_conflicts
        
        # Step 10: Determine relation type (Producto→Resultado)
        trace.append({'step': 10, 'method': 'PolicyContradictionDetector._determine_relation_type'})
        relation_type = detector._determine_relation_type(document)
        evidence['relation_strength'] = relation_type
        
        logger.info(f"✓ D3 chain complete: {len(trace)} steps executed")
        return evidence
    
    def _execute_d4_chain(
        self,
        context: ExecutionContext,
        document: str,
        trace: List[Dict[str, Any]]
    ) -> Dict[str, Any]:
        """
        D4: Resultados, Supuestos y Alineación
        
        YAML CHAINS:
        - D4-Q2 (Supuestos): IndustrialPolicyProcessor → PolicyContradictionDetector
        - D4-Q3 (Ambición): PolicyContradictionDetector + PDETMunicipalPlanAnalyzer
        - D4-Q5 (Alineación): IndustrialPolicyProcessor → PolicyContradictionDetector
        """
        logger.info("Executing D4 (Resultados) chain...")
        evidence = {}
        
        processor = self._get_producer_instance('policy_processor', 'IndustrialPolicyProcessor')
        detector = self._get_producer_instance('contradiction_deteccion', 'PolicyContradictionDetector')
        plan_analyzer = self._get_producer_instance('financiero_viabilidad_tablas', 'PDETMunicipalPlanAnalyzer')
        
        # Step 1: Match assumption patterns
        trace.append({'step': 1, 'method': 'IndustrialPolicyProcessor._match_patterns_in_sentences'})
        assumptions = processor._match_patterns_in_sentences(
            document,
            patterns=['supuesto', 'condición habilitante', 'si se cumple', 'si... entonces']
        )
        evidence['assumptions'] = assumptions
        
        # Step 2: Build knowledge graph
        trace.append({'step': 2, 'method': 'PolicyContradictionDetector._build_knowledge_graph'})
        graph = detector._build_knowledge_graph(document)
        evidence['knowledge_graph'] = graph
        
        # Step 3: Determine semantic role
        trace.append({'step': 3, 'method': 'PolicyContradictionDetector._determine_semantic_role'})
        roles = detector._determine_semantic_role(assumptions)
        evidence['semantic_roles'] = roles
        
        # Step 4: Detect numerical inconsistencies
        trace.append({'step': 4, 'method': 'PolicyContradictionDetector._extract_quantitative_claims'})
        claims = detector._extract_quantitative_claims(document)
        
        trace.append({'step': 5, 'method': 'PolicyContradictionDetector._detect_numerical_inconsistencies'})
        inconsistencies = detector._detect_numerical_inconsistencies(claims)
        evidence['numerical_consistency'] = inconsistencies
        
        # Step 6: Calculate objective alignment
        trace.append({'step': 6, 'method': 'PolicyContradictionDetector._calculate_objective_alignment'})
        alignment = detector._calculate_objective_alignment(document, benchmarks={})
        evidence['objective_alignment'] = alignment
        
        # Step 7: Generate recommendations
        trace.append({'step': 7, 'method': 'PDETMunicipalPlanAnalyzer.generate_recommendations'})
        recommendations = plan_analyzer.generate_recommendations(document)
        evidence['recommendations'] = recommendations
        
        # Step 8: Match external framework patterns
        trace.append({'step': 8, 'method': 'IndustrialPolicyProcessor._match_patterns_in_sentences'})
        frameworks = processor._match_patterns_in_sentences(
            document,
            patterns=['PND', 'ODS', 'Acuerdo de Paz', 'marco normativo']
        )
        evidence['external_frameworks'] = frameworks
        
        logger.info(f"✓ D4 chain complete: {len(trace)} steps executed")
        return evidence
    
    def _execute_d5_chain(
        self,
        context: ExecutionContext,
        document: str,
        trace: List[Dict[str, Any]]
    ) -> Dict[str, Any]:
        """
        D5: Impactos y Riesgos Sistémicos
        
        YAML CHAINS:
        - D5-Q1 (Rezagos): PolicyContradictionDetector → TemporalLogicVerifier
        - D5-Q2/Q3 (Intangibles): IndustrialPolicyProcessor → PolicyContradictionDetector
        - D5-Q4 (Riesgos): IndustrialPolicyProcessor → PolicyContradictionDetector
        - D5-Q5 (Efectos): IndustrialPolicyProcessor → CounterfactualScenario
        """
        logger.info("Executing D5 (Impactos) chain...")
        evidence = {}
        
        detector = self._get_producer_instance('contradiction_deteccion', 'PolicyContradictionDetector')
        processor = self._get_producer_instance('policy_processor', 'IndustrialPolicyProcessor')
        verifier = self._get_producer_instance('contradiction_deteccion', 'TemporalLogicVerifier')
        
        # Step 1: Extract temporal markers
        trace.append({'step': 1, 'method': 'PolicyContradictionDetector._extract_temporal_markers'})
        temporal_markers = detector._extract_temporal_markers(document)
        evidence['temporal_markers'] = temporal_markers
        
        # Step 2: Extract transmission factors
        trace.append({'step': 2, 'method': 'TemporalLogicVerifier._extract_resources'})
        factors = verifier._extract_resources(document)
        evidence['transmission_factors'] = factors
        
        # Step 3: Calculate objective alignment
        trace.append({'step': 3, 'method': 'PolicyContradictionDetector._calculate_objective_alignment'})
        alignment = detector._calculate_objective_alignment(document)
        evidence['impact_alignment'] = alignment
        
        # Step 4: Match intangible measurement patterns
        trace.append({'step': 4, 'method': 'IndustrialPolicyProcessor._match_patterns_in_sentences'})
        intangibles = processor._match_patterns_in_sentences(
            document,
            patterns=['índice de', 'proxy', 'medición indirecta', 'limitación']
        )
        evidence['intangibles'] = intangibles
        
        # Step 5: Classify contradictions
        trace.append({'step': 5, 'method': 'PolicyContradictionDetector._classify_contradiction'})
        contradictions = detector._classify_contradiction(intangibles)
        evidence['contradictions'] = contradictions
        
        # Step 6: Get graph statistics
        trace.append({'step': 6, 'method': 'PolicyContradictionDetector._build_knowledge_graph'})
        graph = detector._build_knowledge_graph(document)
        
        trace.append({'step': 7, 'method': 'PolicyContradictionDetector._get_graph_statistics'})
        graph_stats = detector._get_graph_statistics(graph)
        evidence['graph_statistics'] = graph_stats
        
        # Step 8: Match systemic risk patterns
        trace.append({'step': 8, 'method': 'IndustrialPolicyProcessor._match_patterns_in_sentences'})
        risks = processor._match_patterns_in_sentences(
            document,
            patterns=['riesgo sistémico', 'ruptura mecanismo', 'vulnerabilidad']
        )
        evidence['systemic_risks'] = risks
        
        # Step 9: Detect logical incompatibilities
        trace.append({'step': 9, 'method': 'PolicyContradictionDetector._detect_logical_incompatibilities'})
        incompatibilities = detector._detect_logical_incompatibilities(document)
        evidence['incompatibilities'] = incompatibilities
        
        # Step 10: Calculate contradiction entropy
        trace.append({'step': 10, 'method': 'PolicyContradictionDetector._calculate_contradiction_entropy'})
        entropy = detector._calculate_contradiction_entropy(contradictions)
        evidence['risk_entropy'] = entropy
        
        # Step 11: Match unintended effects patterns
        trace.append({'step': 11, 'method': 'IndustrialPolicyProcessor._match_patterns_in_sentences'})
        effects = processor._match_patterns_in_sentences(
            document,
            patterns=['efecto no deseado', 'hipótesis límite', 'trade-off']
        )
        evidence['unintended_effects'] = effects
        
        logger.info(f"✓ D5 chain complete: {len(trace)} steps executed")
        return evidence
    
    def _execute_d6_chain(
        self,
        context: ExecutionContext,
        document: str,
        trace: List[Dict[str, Any]]
    ) -> Dict[str, Any]:
        """
        D6: Coherencia Causal (Teoría de Cambio)
        
        MOST COMPLEX DIMENSIONAL CHAIN - 15 steps
        
        YAML CHAINS:
        - D6-Q1 (Estructura): PolicyContradictionDetector → AdvancedDAGValidator
        - D6-Q2 (Anti-Milagro): IndustrialPolicyProcessor (patrones proporcionalidad)
        - D6-Q3/Q4 (Sistema Bicameral):
            * Ruta 1: PolicyContradictionDetector._suggest_resolutions
            * Ruta 2: TeoriaCambio._generar_sugerencias_internas
        - D6-Q5 (Diferencial): PolicyContradictionDetector → SemanticAnalyzer
        
        CRITICAL FEATURES:
        1. Anti-Milagro validation (proportionality patterns)
        2. Sistema Bicameral (two parallel resolution routes)
        3. Motor Axiomático (TeoriaCambio DAG validation)
        """
        logger.info("Executing D6 (Causalidad) chain - MOST COMPLEX")
        logger.info("Features: Anti-Milagro | Sistema Bicameral | Motor Axiomático")
        evidence = {}
        
        detector = self._get_producer_instance('contradiction_deteccion', 'PolicyContradictionDetector')
        processor = self._get_producer_instance('policy_processor', 'IndustrialPolicyProcessor')
        validator = self._get_producer_instance('teoria_cambio', 'AdvancedDAGValidator')
        teoria = self._get_producer_instance('teoria_cambio', 'TeoriaCambio')
        analyzer = self._get_producer_instance('Analyzer_one', 'SemanticAnalyzer')
        
        # ========================================
        # D6-Q1: Estructura Causal
        # ========================================
        logger.info("  [D6-Q1] Validating causal structure...")
        
        # Step 1: Build knowledge graph
        trace.append({'step': 1, 'method': 'PolicyContradictionDetector._build_knowledge_graph'})
        graph = detector._build_knowledge_graph(document)
        evidence['knowledge_graph'] = graph
        
        # Step 2: Validate with AdvancedDAGValidator
        trace.append({'step': 2, 'method': 'AdvancedDAGValidator.validacion_completa'})
        validation_result = validator.validacion_completa(graph)
        evidence['validation_result'] = validation_result
        
        # Step 3: Validate causal order
        trace.append({'step': 3, 'method': 'AdvancedDAGValidator._validar_orden_causal'})
        order_violations = validator._validar_orden_causal(graph)
        evidence['order_violations'] = order_violations
        
        # Step 4: Find complete paths
        trace.append({'step': 4, 'method': 'AdvancedDAGValidator._encontrar_caminos_completos'})
        complete_paths = validator._encontrar_caminos_completos(graph)
        evidence['complete_paths'] = complete_paths
        
        # ========================================
        # D6-Q2: Anti-Milagro de Implementación
        # ========================================
        logger.info("  [D6-Q2] Validating Anti-Milagro (no implementation miracles)...")
        
        # Step 5: Match proportionality patterns
        trace.append({'step': 5, 'method': 'IndustrialPolicyProcessor._match_patterns_in_sentences'})
        proportionality_patterns = processor._match_patterns_in_sentences(
            document,
            patterns=[
                # enlaces_proporcionales
                'proporcional a', 'acorde con', 'razonable', 'realista',
                # sin_saltos
                'sin saltos', 'gradual', 'incremental', 'paso a paso',
                # no_milagros
                'factible', 'posible', 'alcanzable', 'sin suponer'
            ]
        )
        evidence['proportionality_patterns'] = proportionality_patterns
        
        # Step 6: Calculate syntactic complexity
        trace.append({'step': 6, 'method': 'PolicyContradictionDetector._calculate_syntactic_complexity'})
        complexity = detector._calculate_syntactic_complexity(document)
        evidence['syntactic_complexity'] = complexity
        
        # Step 7: Calculate Anti-Milagro score
        anti_miracle_score = 1.0 if len(proportionality_patterns) >= 3 else 0.0
        evidence['anti_miracle_score'] = anti_miracle_score
        logger.info(f"    Anti-Milagro score: {anti_miracle_score:.2f}")
        
        # ========================================
        # D6-Q3/Q4: Sistema Bicameral
        # ========================================
        logger.info("  [D6-Q3/Q4] Executing Sistema Bicameral (dual resolution routes)...")
        
        # RUTA 1: Detección Específica por Contradicción
        logger.info("    Ruta 1: Specific contradiction-type resolution...")
        
        # Step 8: Detect logical incompatibilities
        trace.append({'step': 8, 'method': 'PolicyContradictionDetector._detect_logical_incompatibilities'})
        incompatibilities = detector._detect_logical_incompatibilities(document)
        evidence['incompatibilities'] = incompatibilities
        
        # Step 9: Generate resolution recommendations (type-specific)
        trace.append({'step': 9, 'method': 'PolicyContradictionDetector._generate_resolution_recommendations'})
        recommendations_route1 = detector._generate_resolution_recommendations(incompatibilities)
        evidence['recommendations_specific'] = recommendations_route1
        logger.info(f"    Ruta 1 complete: {len(recommendations_route1)} specific recommendations")
        
        # RUTA 2: Inferencia Estructural por Motor Axiomático
        logger.info("    Ruta 2: Structural axiom-based inference...")
        
        # Step 10: Execute TeoriaCambio structural suggestions
        trace.append({'step': 10, 'method': 'TeoriaCambio._execute_generar_sugerencias_internas'})
        recommendations_route2 = teoria._execute_generar_sugerencias_internas(validation_result)
        evidence['recommendations_structural'] = recommendations_route2
        logger.info(f"    Ruta 2 complete: {len(recommendations_route2)} structural recommendations")
        
        # Step 11: Match adaptation patterns
        trace.append({'step': 11, 'method': 'IndustrialPolicyProcessor._match_patterns_in_sentences'})
        adaptation_patterns = processor._match_patterns_in_sentences(
            document,
            patterns=['piloto', 'prueba', 'validación', 'aprendizaje', 'mecanismos de corrección']
        )
        evidence['adaptation_patterns'] = adaptation_patterns
        
        # ========================================
        # D6-Q5: Enfoque Diferencial
        # ========================================
        logger.info("  [D6-Q5] Analyzing differential approach...")
        
        # Step 12: Generate embeddings
        trace.append({'step': 12, 'method': 'PolicyContradictionDetector._generate_embeddings'})
        embeddings = detector._generate_embeddings(document)
        evidence['embeddings'] = embeddings
        
        # Step 13: Classify cross-cutting themes
        trace.append({'step': 13, 'method': 'SemanticAnalyzer._classify_cross_cutting_themes'})
        themes = analyzer._classify_cross_cutting_themes(document)
        evidence['cross_cutting_themes'] = themes
        
        # Step 14: Identify dependencies
        trace.append({'step': 14, 'method': 'PolicyContradictionDetector._identify_dependencies'})
        dependencies = detector._identify_dependencies(document)
        evidence['dependencies'] = dependencies
        
        # Step 15: Calculate final coherence score
        trace.append({'step': 15, 'method': 'PolicyContradictionDetector._calculate_global_semantic_coherence'})
        coherence = detector._calculate_global_semantic_coherence(graph)
        evidence['causal_coherence'] = coherence
        
        logger.info(f"✓ D6 chain complete: {len(trace)} steps executed")
        logger.info(f"  Causal coherence: {coherence:.3f}")
        logger.info(f"  Anti-Milagro score: {anti_miracle_score:.2f}")
        logger.info(f"  Bicameral recommendations: {len(recommendations_route1) + len(recommendations_route2)}")
        
        return evidence
    
    def _execute_generic_chain(
        self,
        context: ExecutionContext,
        document: str,
        trace: List[Dict[str, Any]]
    ) -> Dict[str, Any]:
        """
        Generic fallback chain for unrecognized dimensions
        
        NOTE: Should rarely be used - all questions should map to D1-D6
        """
        logger.warning(f"Using generic chain for dimension: {context.dimension}")
        
        evidence = {
            'warning': 'Generic chain used - dimension not recognized',
            'dimension': context.dimension
        }
        
        trace.append({'step': 1, 'method': 'GENERIC_FALLBACK'})
        
        return evidence
    
    # ========================================
    # MICRO ANSWER BUILDING
    # ========================================
    
    def _build_micro_answer(
        self,
        context: ExecutionContext,
        evidence: Dict[str, Any],
        metadata: Dict[str, Any]
    ) -> MicroLevelAnswer:
        """
        Build MicroLevelAnswer from dimensional evidence
        
        SCORING LOGIC:
        - D1-D5: Evidence-weighted scoring
        - D6: Causal coherence with Anti-Milagro penalty
        
        RETURNS:
        - MicroLevelAnswer compatible with report_assembly.py
        """
        # Calculate dimension-specific score (0.0-1.0)
        score_normalized = self._calculate_dimensional_score(context.dimension, evidence)
        
        # Convert to quantitative_score (0.0-3.0 scale)
        quantitative_score = score_normalized * 3.0
        
        # Determine qualitative_note based on score
        if quantitative_score >= 2.5:
            qualitative_note = "EXCELENTE"
        elif quantitative_score >= 2.0:
            qualitative_note = "BUENO"
        elif quantitative_score >= 1.5:
            qualitative_note = "ACEPTABLE"
        else:
            qualitative_note = "INSUFICIENTE"
        
        # Extract key findings
        findings = self._extract_findings(evidence, context.dimension)
<<<<<<< HEAD
        
        # Build explanation from findings
        explanation = " ".join(findings[:3])  # First 3 findings as explanation
        
        # Calculate confidence
        confidence = evidence.get('bayesian_confidence', evidence.get('confidence', 0.5))
        
        # Extract evidence text (convert dict evidence to list of strings)
        evidence_texts = []
        for key, value in evidence.items():
            if isinstance(value, list) and value:
                # Extract text from list items
                for item in value[:3]:  # Limit to first 3 items
                    if isinstance(item, dict):
                        text = item.get('text', item.get('pattern', str(item)))
                        evidence_texts.append(f"{key}: {text}")
                    else:
                        evidence_texts.append(f"{key}: {str(item)}")
            elif value and not isinstance(value, (dict, list)):
                evidence_texts.append(f"{key}: {str(value)}")
        
        # Get scoring modality from context metadata
        scoring_modality = context.metadata.get('scoring_modality', 'TYPE_F')
        
        # Build elements_found dict
        expected_elements = context.metadata.get('expected_elements', [])
        elements_found = {elem: True for elem in expected_elements}  # Simplified for now
        
        # Build search_pattern_matches
        search_patterns = context.metadata.get('search_patterns', {})
        search_pattern_matches = {}
        for pattern_key in search_patterns.keys():
            # Check if evidence contains matches for this pattern
            pattern_evidence_key = pattern_key.replace('pattern_', '')
            search_pattern_matches[pattern_key] = pattern_evidence_key in evidence
        
        # Get execution trace for modules_executed
        execution_trace = metadata.get('execution_trace', [])
        modules_executed = list(set([
            step.get('method', '').split('.')[0]
            for step in execution_trace
            if '.' in step.get('method', '')
        ]))
        
        # Build module_results
        module_results = {
            module: {
                'methods': [
                    step.get('method')
                    for step in execution_trace
                    if step.get('method', '').startswith(f"{module}.")
                ]
            }
            for module in modules_executed
        }
        
        # Build MicroLevelAnswer compatible with report_assembly.py
        micro_answer = MicroLevelAnswer(
            question_id=context.question_id,
            qualitative_note=qualitative_note,
            quantitative_score=quantitative_score,
            evidence=evidence_texts,
            explanation=explanation,
            confidence=confidence,
            scoring_modality=scoring_modality,
            elements_found=elements_found,
            search_pattern_matches=search_pattern_matches,
            modules_executed=modules_executed,
            module_results=module_results,
            execution_time=metadata.get('execution_time_ms', 0.0) / 1000.0,
            execution_chain=[
                {'step': str(idx), 'method': step.get('method', 'UNKNOWN')}
                for idx, step in enumerate(execution_trace, 1)
            ],
            metadata={
                'dimension': context.dimension,
                'policy_area': context.policy_area,
                'timestamp': context.timestamp,
                'questionnaire_hash': context.questionnaire_hash,
                **context.metadata
            }
        )
        
        return micro_answer
    
    def _calculate_dimensional_score(self, dimension: str, evidence: Dict[str, Any]) -> float:
        """
        Calculate score based on dimensional evidence
        
        SCORING LOGIC:
        - D1: Weighted by quantitative claims, official sources, confidence
        - D2: Weighted by formalization, causal patterns, coherence
        - D3: Weighted by indicators, proportionality, feasibility
        - D4: Weighted by assumptions, alignment, recommendations
        - D5: Weighted by impacts, intangibles coverage, risk analysis
        - D6: Causal coherence with Anti-Milagro penalty
        """
        score = 0.0
        
        if dimension == "D1":
            # Diagnóstico: Quantitative claims + official sources + confidence
            quantitative_claims = evidence.get('quantitative_claims', [])
            official_sources = evidence.get('official_sources', [])
            confidence = evidence.get('bayesian_confidence', 0.5)
            inconsistencies = evidence.get('inconsistencies', [])
            
            # Base score from quantitative evidence
            if len(quantitative_claims) > 0:
                score += 0.3
            if len(quantitative_claims) >= 3:
                score += 0.2
            
            # Official sources bonus
            if len(official_sources) > 0:
                score += 0.2
            
            # Confidence factor
            score += confidence * 0.3
            
            # Penalty for inconsistencies
            if len(inconsistencies) > 0:
                score -= 0.1 * min(len(inconsistencies), 3)
                
        elif dimension == "D2":
            # Actividades: Formalization + causal patterns + coherence
            tables = evidence.get('tables', [])
            causal_patterns = evidence.get('causal_mechanisms', [])
            coherence = evidence.get('semantic_coherence', 0.0)
            incompatibilities = evidence.get('incompatibilities', [])
            
            # Formalization score
            if len(tables) > 0:
                score += 0.3
            
            # Causal patterns
            if len(causal_patterns) >= 2:
                score += 0.3
            elif len(causal_patterns) > 0:
                score += 0.15
            
            # Coherence
            score += coherence * 0.3
            
            # Penalty for incompatibilities
            if len(incompatibilities) > 0:
                score -= 0.1 * min(len(incompatibilities), 2)
                
        elif dimension == "D3":
            # Productos: Indicators + proportionality + feasibility
            indicators = evidence.get('indicators', [])
            sources = evidence.get('verification_sources', [])
            confidence = evidence.get('confidence', 0.5)
            inconsistencies = evidence.get('inconsistencies', [])
            
            # Indicators with sources
            if len(indicators) > 0 and len(sources) > 0:
                score += 0.4
            elif len(indicators) > 0:
                score += 0.2
            
            # Confidence in verification
            score += confidence * 0.3
            
            # Proportionality check
            significance = evidence.get('significance', {})
            if significance.get('is_proportional', False):
                score += 0.2
            
            # Penalty for inconsistencies
            if len(inconsistencies) > 0:
                score -= 0.1
                
        elif dimension == "D4":
            # Resultados: Assumptions + alignment + coherence
            assumptions = evidence.get('assumptions', [])
            alignment = evidence.get('objective_alignment', 0.0)
            frameworks = evidence.get('external_frameworks', [])
            
            # Explicit assumptions
            if len(assumptions) >= 2:
                score += 0.3
            elif len(assumptions) > 0:
                score += 0.15
            
            # Alignment with objectives
            score += alignment * 0.4
            
            # External framework alignment
            if len(frameworks) > 0:
                score += 0.2
            
            # Numerical consistency check
            inconsistencies = evidence.get('numerical_consistency', [])
            if len(inconsistencies) == 0:
                score += 0.1
                
        elif dimension == "D5":
            # Impactos: Impact definition + intangibles + risk analysis
            temporal_markers = evidence.get('temporal_markers', [])
            intangibles = evidence.get('intangibles', [])
            risks = evidence.get('systemic_risks', [])
            effects = evidence.get('unintended_effects', [])
            
            # Impact definition with temporal markers
            if len(temporal_markers) > 0:
                score += 0.25
            
            # Intangibles measurement
            if len(intangibles) >= 2:
                score += 0.25
            elif len(intangibles) > 0:
                score += 0.15
            
            # Risk analysis
            if len(risks) > 0:
                score += 0.2
            
            # Unintended effects consideration
            if len(effects) > 0:
                score += 0.2
            
            # Entropy bonus (comprehensive analysis)
            entropy = evidence.get('risk_entropy', 0.0)
            if entropy > 0.5:
                score += 0.1
                
        elif dimension == "D6":
            # Causalidad: Most complex - causal structure + anti-milagro + bicameral
            validation_result = evidence.get('validation_result', {})
            coherence = evidence.get('causal_coherence', 0.0)
            anti_miracle_score = evidence.get('anti_miracle_score', 0.0)
            complete_paths = evidence.get('complete_paths', [])
            order_violations = evidence.get('order_violations', [])
            
            # Causal coherence (base 40%)
            score += coherence * 0.4
            
            # Anti-Milagro validation (20%)
            score += anti_miracle_score * 0.2
            
            # Complete causal paths (20%)
            if len(complete_paths) > 0:
                score += 0.2
            elif validation_result.get('has_partial_paths', False):
                score += 0.1
            
            # Order violations penalty (up to -20%)
            if len(order_violations) == 0:
                score += 0.2
            else:
                penalty = min(0.2, 0.05 * len(order_violations))
                score -= penalty
            
            # Bicameral recommendations bonus
            recommendations_specific = evidence.get('recommendations_specific', [])
            recommendations_structural = evidence.get('recommendations_structural', [])
            if len(recommendations_specific) + len(recommendations_structural) >= 3:
                score += 0.1
        
        # Normalize score to [0.0, 1.0]
        score = max(0.0, min(1.0, score))
        
        return score
    
    def _extract_findings(self, evidence: Dict[str, Any], dimension: str) -> List[str]:
        """
        Extract human-readable key findings from evidence
        
        Generates 3-5 key findings per dimension
        """
        findings = []
        
        if dimension == "D1":
            # Diagnóstico findings
            claims = evidence.get('quantitative_claims', [])
            sources = evidence.get('official_sources', [])
            inconsistencies = evidence.get('inconsistencies', [])
            
            if len(claims) > 0:
                findings.append(f"Se identificaron {len(claims)} afirmaciones cuantitativas en el diagnóstico")
            
            if len(sources) > 0:
                findings.append(f"Se encontraron {len(sources)} referencias a fuentes oficiales (DANE, DNP)")
            
            if len(inconsistencies) > 0:
                findings.append(f"ALERTA: {len(inconsistencies)} inconsistencias numéricas detectadas")
            else:
                findings.append("No se detectaron inconsistencias numéricas")
            
            confidence = evidence.get('bayesian_confidence', 0.0)
            if confidence >= 0.7:
                findings.append(f"Alta confianza en la evidencia (Bayesian: {confidence:.2f})")
            elif confidence >= 0.4:
                findings.append(f"Confianza moderada en la evidencia (Bayesian: {confidence:.2f})")
            else:
                findings.append(f"Baja confianza en la evidencia (Bayesian: {confidence:.2f})")
                
        elif dimension == "D2":
            # Actividades findings
            tables = evidence.get('tables', [])
            causal = evidence.get('causal_mechanisms', [])
            coherence = evidence.get('semantic_coherence', 0.0)
            
            if len(tables) > 0:
                findings.append(f"Se detectaron {len(tables)} tablas estructuradas de actividades")
            else:
                findings.append("No se encontró estructura tabular formal")
            
            if len(causal) > 0:
                findings.append(f"Se identificaron {len(causal)} patrones de mecanismos causales")
            
            findings.append(f"Coherencia semántica global: {coherence:.2f}")
            
            incompatibilities = evidence.get('incompatibilities', [])
            if len(incompatibilities) > 0:
                findings.append(f"ALERTA: {len(incompatibilities)} incompatibilidades lógicas entre actividades")
                
        elif dimension == "D3":
            # Productos findings
            indicators = evidence.get('indicators', [])
            sources = evidence.get('verification_sources', [])
            
            if len(indicators) > 0:
                findings.append(f"Se definieron {len(indicators)} indicadores de producto")
            
            if len(sources) > 0:
                findings.append(f"Se especificaron {len(sources)} fuentes de verificación")
            else:
                findings.append("No se encontraron fuentes de verificación explícitas")
            
            significance = evidence.get('significance', {})
            if significance.get('is_proportional', False):
                findings.append("Las metas son proporcionales a las brechas identificadas")
            else:
                findings.append("ALERTA: Posible desproporcionalidad meta-brecha")
            
            temporal_conflicts = evidence.get('temporal_conflicts', [])
            if len(temporal_conflicts) > 0:
                findings.append(f"ALERTA: {len(temporal_conflicts)} conflictos temporales detectados")
                
        elif dimension == "D4":
            # Resultados findings
            assumptions = evidence.get('assumptions', [])
            alignment = evidence.get('objective_alignment', 0.0)
            frameworks = evidence.get('external_frameworks', [])
            
            if len(assumptions) > 0:
                findings.append(f"Se explicitan {len(assumptions)} supuestos críticos")
            else:
                findings.append("No se encontraron supuestos explícitos")
            
            findings.append(f"Alineación con objetivos superiores: {alignment:.2f}")
            
            if len(frameworks) > 0:
                findings.append(f"Alineación con {len(frameworks)} marcos normativos (PND, ODS, etc.)")
            else:
                findings.append("No se encontró alineación explícita con marcos externos")
                
        elif dimension == "D5":
            # Impactos findings
            markers = evidence.get('temporal_markers', [])
            intangibles = evidence.get('intangibles', [])
            risks = evidence.get('systemic_risks', [])
            effects = evidence.get('unintended_effects', [])
            
            if len(markers) > 0:
                findings.append(f"Se definen {len(markers)} marcadores temporales de impacto")
            
            if len(intangibles) > 0:
                findings.append(f"Se abordan {len(intangibles)} aspectos intangibles con proxies")
            else:
                findings.append("No se encontró medición de aspectos intangibles")
            
            if len(risks) > 0:
                findings.append(f"Se identifican {len(risks)} riesgos sistémicos")
            else:
                findings.append("ALERTA: No se identifican riesgos sistémicos")
            
            if len(effects) > 0:
                findings.append(f"Se consideran {len(effects)} posibles efectos no deseados")
                
        elif dimension == "D6":
            # Causalidad findings
            coherence = evidence.get('causal_coherence', 0.0)
            anti_miracle = evidence.get('anti_miracle_score', 0.0)
            paths = evidence.get('complete_paths', [])
            violations = evidence.get('order_violations', [])
            
            findings.append(f"Coherencia causal global: {coherence:.2f}")
            
            if anti_miracle >= 0.8:
                findings.append("Validación Anti-Milagro: Enlaces proporcionales y realistas")
            else:
                findings.append("ALERTA: Posibles saltos lógicos inverosímiles (Anti-Milagro)")
            
            if len(paths) > 0:
                findings.append(f"Se identifican {len(paths)} caminos causales completos")
            else:
                findings.append("CRÍTICO: No se encontraron caminos causales completos")
            
            if len(violations) > 0:
                findings.append(f"ALERTA: {len(violations)} violaciones de orden causal")
            
            recommendations = len(evidence.get('recommendations_specific', [])) + \
                            len(evidence.get('recommendations_structural', []))
            if recommendations > 0:
                findings.append(f"Sistema Bicameral generó {recommendations} recomendaciones")
        
        # Ensure we have at least some findings
        if not findings:
            findings.append("Análisis completado sin hallazgos específicos")
        
        return findings
    
    def _build_provenance_record(
        self,
        context: ExecutionContext,
        execution_trace: List[Dict[str, Any]],
        metadata: Dict[str, Any]
    ) -> ProvenanceRecord:
        """
        Build complete provenance record for audit and reproducibility
        """
        # Extract method names from trace
        methods_invoked = [step.get('method', 'UNKNOWN') for step in execution_trace]
        
        # Build execution ID from context
        import hashlib
        execution_string = f"{context.question_id}_{context.timestamp}_{context.questionnaire_hash}"
        execution_id = hashlib.sha256(execution_string.encode()).hexdigest()[:16]
        
        # Calculate confidence scores from trace
        confidence_scores = {}
        for idx, step in enumerate(execution_trace, 1):
            method = step.get('method', f'step_{idx}')
            confidence_scores[method] = step.get('confidence', 1.0)
        
        provenance = ProvenanceRecord(
            execution_id=execution_id,
            timestamp=context.timestamp,
            input_artifacts=[
                f"question:{context.question_id}",
                f"questionnaire:{context.questionnaire_hash}"
            ],
            output_artifacts=[
                f"micro_answer:{context.question_id}",
                f"evidence_bundle:{execution_id}"
            ],
            methods_invoked=methods_invoked,
            confidence_scores=confidence_scores,
            metadata={
                'dimension': context.dimension,
                'policy_area': context.policy_area,
                'execution_context': context.metadata,
                **metadata
            }
        )
        
        return provenance
    
    def get_statistics(self) -> Dict[str, Any]:
        """
        Get execution statistics from Choreographer
        
        Returns aggregated statistics about method execution
        """
        return {
            'total_methods_registered': len(self.CANONICAL_METHODS),
            'producers_initialized': len(self._producer_instances),
            'coverage_percentage': (len(self.CANONICAL_METHODS) / 584) * 100,
            'components': {
                producer: len(classes)
                for producer, classes in self._producer_instances.items()
            }
        }


# ============================================================================
# EXECUTION CHOREOGRAPHER ALIAS
# ============================================================================

# Alias for backward compatibility with Industrialpolicyprocessor.py
ExecutionChoreographer = Choreographer


# ============================================================================
# EXAMPLE USAGE
# ============================================================================

def example_usage():
    """Example usage of Choreographer"""
    
    # Initialize Choreographer
    choreographer = Choreographer(
        execution_mapping_path="execution_mapping.yaml",
        method_class_map_path="COMPLETE_METHOD_CLASS_MAP.json",
        config_path="config/policy_analysis_config.yaml",
        questionnaire_hash="abc123def456",
        deterministic_context={'seed': 42, 'version': '1.0'}
    )
    
    # Create execution context
    context = ExecutionContext(
        question_id="P1-D1-Q1",
        dimension="D1",
        policy_area="P1",
        questionnaire_hash="abc123def456",
        timestamp=datetime.utcnow().isoformat() + "Z",
        metadata={}
    )
    
    # Example plan document
    plan_document = """
    DIAGNÓSTICO TERRITORIAL
    La población del municipio es de 50,000 habitantes según el último censo del DANE.
    Se identificó una brecha del 35% de la población sin acceso a agua potable.
    Los recursos disponibles ascienden a $5,000 millones de pesos.
    """
    
    # Execute question
    result = choreographer.execute_question(
        context,
        plan_document,
        {'municipality': 'Ejemplo'}
    )
    
    # Print results
    if result.status == 'success':
        print(f"✓ Question {result.question_id} executed successfully")
        print(f"  Score: {result.micro_answer.score:.3f}")
        print(f"  Confidence: {result.micro_answer.confidence:.3f}")
        print(f"  Findings:")
        for finding in result.micro_answer.findings:
            print(f"    - {finding}")
    else:
        print(f"✗ Question {result.question_id} failed")
        print(f"  Error: {result.error}")


if __name__ == "__main__":
    example_usage()
=======

# Backward compatibility alias (deprecated)
Choreographer = ExecutionChoreographer
>>>>>>> 67f6c66b
<|MERGE_RESOLUTION|>--- conflicted
+++ resolved
@@ -69,16 +69,8 @@
     ColombianMunicipalContext
 )
 
-<<<<<<< HEAD
-# Import MicroLevelAnswer from report_assembly (canonical definition)
-from report_assembly import MicroLevelAnswer
-
-# Producer 6: dereck_beach (placeholder - implement as needed)
-# from dereck_beach import DerickBeachProcessor
-=======
 # Producer 6: dereck_beach
 from dereck_beach import CDAFFramework, CausalExtractor, BayesianMechanismInference
->>>>>>> 67f6c66b
 
 # Producer 7: embedding_policy
 from embedding_policy import PolicyAnalysisEmbedder
@@ -132,13 +124,10 @@
             )
 
 
-<<<<<<< HEAD
-=======
 # Note: MicroLevelAnswer is now imported from report_assembly.py
 # to avoid duplication and maintain single source of truth
 
 
->>>>>>> 67f6c66b
 @dataclass
 class ProvenanceRecord:
     """
@@ -270,17 +259,7 @@
         
         # Log coverage (relaxed requirement for development)
         logger.info(f"✓ Method registry complete: {len(self.CANONICAL_METHODS)} methods")
-<<<<<<< HEAD
-        coverage_pct = (len(self.CANONICAL_METHODS) / 584) * 100
-        logger.info(f"  Coverage: {coverage_pct:.1f}% ({len(self.CANONICAL_METHODS)}/584 methods)")
-        
-        if coverage_pct < 50:
-            logger.warning(f"Method registry below 50% coverage - some features may not work")
-        
-        logger.info("✓ Choreographer initialization complete")
-=======
         logger.info("✓ ExecutionChoreographer initialization complete")
->>>>>>> 67f6c66b
         logger.info("=" * 80)
     
     # ========================================
@@ -1374,550 +1353,6 @@
         
         # Extract key findings
         findings = self._extract_findings(evidence, context.dimension)
-<<<<<<< HEAD
-        
-        # Build explanation from findings
-        explanation = " ".join(findings[:3])  # First 3 findings as explanation
-        
-        # Calculate confidence
-        confidence = evidence.get('bayesian_confidence', evidence.get('confidence', 0.5))
-        
-        # Extract evidence text (convert dict evidence to list of strings)
-        evidence_texts = []
-        for key, value in evidence.items():
-            if isinstance(value, list) and value:
-                # Extract text from list items
-                for item in value[:3]:  # Limit to first 3 items
-                    if isinstance(item, dict):
-                        text = item.get('text', item.get('pattern', str(item)))
-                        evidence_texts.append(f"{key}: {text}")
-                    else:
-                        evidence_texts.append(f"{key}: {str(item)}")
-            elif value and not isinstance(value, (dict, list)):
-                evidence_texts.append(f"{key}: {str(value)}")
-        
-        # Get scoring modality from context metadata
-        scoring_modality = context.metadata.get('scoring_modality', 'TYPE_F')
-        
-        # Build elements_found dict
-        expected_elements = context.metadata.get('expected_elements', [])
-        elements_found = {elem: True for elem in expected_elements}  # Simplified for now
-        
-        # Build search_pattern_matches
-        search_patterns = context.metadata.get('search_patterns', {})
-        search_pattern_matches = {}
-        for pattern_key in search_patterns.keys():
-            # Check if evidence contains matches for this pattern
-            pattern_evidence_key = pattern_key.replace('pattern_', '')
-            search_pattern_matches[pattern_key] = pattern_evidence_key in evidence
-        
-        # Get execution trace for modules_executed
-        execution_trace = metadata.get('execution_trace', [])
-        modules_executed = list(set([
-            step.get('method', '').split('.')[0]
-            for step in execution_trace
-            if '.' in step.get('method', '')
-        ]))
-        
-        # Build module_results
-        module_results = {
-            module: {
-                'methods': [
-                    step.get('method')
-                    for step in execution_trace
-                    if step.get('method', '').startswith(f"{module}.")
-                ]
-            }
-            for module in modules_executed
-        }
-        
-        # Build MicroLevelAnswer compatible with report_assembly.py
-        micro_answer = MicroLevelAnswer(
-            question_id=context.question_id,
-            qualitative_note=qualitative_note,
-            quantitative_score=quantitative_score,
-            evidence=evidence_texts,
-            explanation=explanation,
-            confidence=confidence,
-            scoring_modality=scoring_modality,
-            elements_found=elements_found,
-            search_pattern_matches=search_pattern_matches,
-            modules_executed=modules_executed,
-            module_results=module_results,
-            execution_time=metadata.get('execution_time_ms', 0.0) / 1000.0,
-            execution_chain=[
-                {'step': str(idx), 'method': step.get('method', 'UNKNOWN')}
-                for idx, step in enumerate(execution_trace, 1)
-            ],
-            metadata={
-                'dimension': context.dimension,
-                'policy_area': context.policy_area,
-                'timestamp': context.timestamp,
-                'questionnaire_hash': context.questionnaire_hash,
-                **context.metadata
-            }
-        )
-        
-        return micro_answer
-    
-    def _calculate_dimensional_score(self, dimension: str, evidence: Dict[str, Any]) -> float:
-        """
-        Calculate score based on dimensional evidence
-        
-        SCORING LOGIC:
-        - D1: Weighted by quantitative claims, official sources, confidence
-        - D2: Weighted by formalization, causal patterns, coherence
-        - D3: Weighted by indicators, proportionality, feasibility
-        - D4: Weighted by assumptions, alignment, recommendations
-        - D5: Weighted by impacts, intangibles coverage, risk analysis
-        - D6: Causal coherence with Anti-Milagro penalty
-        """
-        score = 0.0
-        
-        if dimension == "D1":
-            # Diagnóstico: Quantitative claims + official sources + confidence
-            quantitative_claims = evidence.get('quantitative_claims', [])
-            official_sources = evidence.get('official_sources', [])
-            confidence = evidence.get('bayesian_confidence', 0.5)
-            inconsistencies = evidence.get('inconsistencies', [])
-            
-            # Base score from quantitative evidence
-            if len(quantitative_claims) > 0:
-                score += 0.3
-            if len(quantitative_claims) >= 3:
-                score += 0.2
-            
-            # Official sources bonus
-            if len(official_sources) > 0:
-                score += 0.2
-            
-            # Confidence factor
-            score += confidence * 0.3
-            
-            # Penalty for inconsistencies
-            if len(inconsistencies) > 0:
-                score -= 0.1 * min(len(inconsistencies), 3)
-                
-        elif dimension == "D2":
-            # Actividades: Formalization + causal patterns + coherence
-            tables = evidence.get('tables', [])
-            causal_patterns = evidence.get('causal_mechanisms', [])
-            coherence = evidence.get('semantic_coherence', 0.0)
-            incompatibilities = evidence.get('incompatibilities', [])
-            
-            # Formalization score
-            if len(tables) > 0:
-                score += 0.3
-            
-            # Causal patterns
-            if len(causal_patterns) >= 2:
-                score += 0.3
-            elif len(causal_patterns) > 0:
-                score += 0.15
-            
-            # Coherence
-            score += coherence * 0.3
-            
-            # Penalty for incompatibilities
-            if len(incompatibilities) > 0:
-                score -= 0.1 * min(len(incompatibilities), 2)
-                
-        elif dimension == "D3":
-            # Productos: Indicators + proportionality + feasibility
-            indicators = evidence.get('indicators', [])
-            sources = evidence.get('verification_sources', [])
-            confidence = evidence.get('confidence', 0.5)
-            inconsistencies = evidence.get('inconsistencies', [])
-            
-            # Indicators with sources
-            if len(indicators) > 0 and len(sources) > 0:
-                score += 0.4
-            elif len(indicators) > 0:
-                score += 0.2
-            
-            # Confidence in verification
-            score += confidence * 0.3
-            
-            # Proportionality check
-            significance = evidence.get('significance', {})
-            if significance.get('is_proportional', False):
-                score += 0.2
-            
-            # Penalty for inconsistencies
-            if len(inconsistencies) > 0:
-                score -= 0.1
-                
-        elif dimension == "D4":
-            # Resultados: Assumptions + alignment + coherence
-            assumptions = evidence.get('assumptions', [])
-            alignment = evidence.get('objective_alignment', 0.0)
-            frameworks = evidence.get('external_frameworks', [])
-            
-            # Explicit assumptions
-            if len(assumptions) >= 2:
-                score += 0.3
-            elif len(assumptions) > 0:
-                score += 0.15
-            
-            # Alignment with objectives
-            score += alignment * 0.4
-            
-            # External framework alignment
-            if len(frameworks) > 0:
-                score += 0.2
-            
-            # Numerical consistency check
-            inconsistencies = evidence.get('numerical_consistency', [])
-            if len(inconsistencies) == 0:
-                score += 0.1
-                
-        elif dimension == "D5":
-            # Impactos: Impact definition + intangibles + risk analysis
-            temporal_markers = evidence.get('temporal_markers', [])
-            intangibles = evidence.get('intangibles', [])
-            risks = evidence.get('systemic_risks', [])
-            effects = evidence.get('unintended_effects', [])
-            
-            # Impact definition with temporal markers
-            if len(temporal_markers) > 0:
-                score += 0.25
-            
-            # Intangibles measurement
-            if len(intangibles) >= 2:
-                score += 0.25
-            elif len(intangibles) > 0:
-                score += 0.15
-            
-            # Risk analysis
-            if len(risks) > 0:
-                score += 0.2
-            
-            # Unintended effects consideration
-            if len(effects) > 0:
-                score += 0.2
-            
-            # Entropy bonus (comprehensive analysis)
-            entropy = evidence.get('risk_entropy', 0.0)
-            if entropy > 0.5:
-                score += 0.1
-                
-        elif dimension == "D6":
-            # Causalidad: Most complex - causal structure + anti-milagro + bicameral
-            validation_result = evidence.get('validation_result', {})
-            coherence = evidence.get('causal_coherence', 0.0)
-            anti_miracle_score = evidence.get('anti_miracle_score', 0.0)
-            complete_paths = evidence.get('complete_paths', [])
-            order_violations = evidence.get('order_violations', [])
-            
-            # Causal coherence (base 40%)
-            score += coherence * 0.4
-            
-            # Anti-Milagro validation (20%)
-            score += anti_miracle_score * 0.2
-            
-            # Complete causal paths (20%)
-            if len(complete_paths) > 0:
-                score += 0.2
-            elif validation_result.get('has_partial_paths', False):
-                score += 0.1
-            
-            # Order violations penalty (up to -20%)
-            if len(order_violations) == 0:
-                score += 0.2
-            else:
-                penalty = min(0.2, 0.05 * len(order_violations))
-                score -= penalty
-            
-            # Bicameral recommendations bonus
-            recommendations_specific = evidence.get('recommendations_specific', [])
-            recommendations_structural = evidence.get('recommendations_structural', [])
-            if len(recommendations_specific) + len(recommendations_structural) >= 3:
-                score += 0.1
-        
-        # Normalize score to [0.0, 1.0]
-        score = max(0.0, min(1.0, score))
-        
-        return score
-    
-    def _extract_findings(self, evidence: Dict[str, Any], dimension: str) -> List[str]:
-        """
-        Extract human-readable key findings from evidence
-        
-        Generates 3-5 key findings per dimension
-        """
-        findings = []
-        
-        if dimension == "D1":
-            # Diagnóstico findings
-            claims = evidence.get('quantitative_claims', [])
-            sources = evidence.get('official_sources', [])
-            inconsistencies = evidence.get('inconsistencies', [])
-            
-            if len(claims) > 0:
-                findings.append(f"Se identificaron {len(claims)} afirmaciones cuantitativas en el diagnóstico")
-            
-            if len(sources) > 0:
-                findings.append(f"Se encontraron {len(sources)} referencias a fuentes oficiales (DANE, DNP)")
-            
-            if len(inconsistencies) > 0:
-                findings.append(f"ALERTA: {len(inconsistencies)} inconsistencias numéricas detectadas")
-            else:
-                findings.append("No se detectaron inconsistencias numéricas")
-            
-            confidence = evidence.get('bayesian_confidence', 0.0)
-            if confidence >= 0.7:
-                findings.append(f"Alta confianza en la evidencia (Bayesian: {confidence:.2f})")
-            elif confidence >= 0.4:
-                findings.append(f"Confianza moderada en la evidencia (Bayesian: {confidence:.2f})")
-            else:
-                findings.append(f"Baja confianza en la evidencia (Bayesian: {confidence:.2f})")
-                
-        elif dimension == "D2":
-            # Actividades findings
-            tables = evidence.get('tables', [])
-            causal = evidence.get('causal_mechanisms', [])
-            coherence = evidence.get('semantic_coherence', 0.0)
-            
-            if len(tables) > 0:
-                findings.append(f"Se detectaron {len(tables)} tablas estructuradas de actividades")
-            else:
-                findings.append("No se encontró estructura tabular formal")
-            
-            if len(causal) > 0:
-                findings.append(f"Se identificaron {len(causal)} patrones de mecanismos causales")
-            
-            findings.append(f"Coherencia semántica global: {coherence:.2f}")
-            
-            incompatibilities = evidence.get('incompatibilities', [])
-            if len(incompatibilities) > 0:
-                findings.append(f"ALERTA: {len(incompatibilities)} incompatibilidades lógicas entre actividades")
-                
-        elif dimension == "D3":
-            # Productos findings
-            indicators = evidence.get('indicators', [])
-            sources = evidence.get('verification_sources', [])
-            
-            if len(indicators) > 0:
-                findings.append(f"Se definieron {len(indicators)} indicadores de producto")
-            
-            if len(sources) > 0:
-                findings.append(f"Se especificaron {len(sources)} fuentes de verificación")
-            else:
-                findings.append("No se encontraron fuentes de verificación explícitas")
-            
-            significance = evidence.get('significance', {})
-            if significance.get('is_proportional', False):
-                findings.append("Las metas son proporcionales a las brechas identificadas")
-            else:
-                findings.append("ALERTA: Posible desproporcionalidad meta-brecha")
-            
-            temporal_conflicts = evidence.get('temporal_conflicts', [])
-            if len(temporal_conflicts) > 0:
-                findings.append(f"ALERTA: {len(temporal_conflicts)} conflictos temporales detectados")
-                
-        elif dimension == "D4":
-            # Resultados findings
-            assumptions = evidence.get('assumptions', [])
-            alignment = evidence.get('objective_alignment', 0.0)
-            frameworks = evidence.get('external_frameworks', [])
-            
-            if len(assumptions) > 0:
-                findings.append(f"Se explicitan {len(assumptions)} supuestos críticos")
-            else:
-                findings.append("No se encontraron supuestos explícitos")
-            
-            findings.append(f"Alineación con objetivos superiores: {alignment:.2f}")
-            
-            if len(frameworks) > 0:
-                findings.append(f"Alineación con {len(frameworks)} marcos normativos (PND, ODS, etc.)")
-            else:
-                findings.append("No se encontró alineación explícita con marcos externos")
-                
-        elif dimension == "D5":
-            # Impactos findings
-            markers = evidence.get('temporal_markers', [])
-            intangibles = evidence.get('intangibles', [])
-            risks = evidence.get('systemic_risks', [])
-            effects = evidence.get('unintended_effects', [])
-            
-            if len(markers) > 0:
-                findings.append(f"Se definen {len(markers)} marcadores temporales de impacto")
-            
-            if len(intangibles) > 0:
-                findings.append(f"Se abordan {len(intangibles)} aspectos intangibles con proxies")
-            else:
-                findings.append("No se encontró medición de aspectos intangibles")
-            
-            if len(risks) > 0:
-                findings.append(f"Se identifican {len(risks)} riesgos sistémicos")
-            else:
-                findings.append("ALERTA: No se identifican riesgos sistémicos")
-            
-            if len(effects) > 0:
-                findings.append(f"Se consideran {len(effects)} posibles efectos no deseados")
-                
-        elif dimension == "D6":
-            # Causalidad findings
-            coherence = evidence.get('causal_coherence', 0.0)
-            anti_miracle = evidence.get('anti_miracle_score', 0.0)
-            paths = evidence.get('complete_paths', [])
-            violations = evidence.get('order_violations', [])
-            
-            findings.append(f"Coherencia causal global: {coherence:.2f}")
-            
-            if anti_miracle >= 0.8:
-                findings.append("Validación Anti-Milagro: Enlaces proporcionales y realistas")
-            else:
-                findings.append("ALERTA: Posibles saltos lógicos inverosímiles (Anti-Milagro)")
-            
-            if len(paths) > 0:
-                findings.append(f"Se identifican {len(paths)} caminos causales completos")
-            else:
-                findings.append("CRÍTICO: No se encontraron caminos causales completos")
-            
-            if len(violations) > 0:
-                findings.append(f"ALERTA: {len(violations)} violaciones de orden causal")
-            
-            recommendations = len(evidence.get('recommendations_specific', [])) + \
-                            len(evidence.get('recommendations_structural', []))
-            if recommendations > 0:
-                findings.append(f"Sistema Bicameral generó {recommendations} recomendaciones")
-        
-        # Ensure we have at least some findings
-        if not findings:
-            findings.append("Análisis completado sin hallazgos específicos")
-        
-        return findings
-    
-    def _build_provenance_record(
-        self,
-        context: ExecutionContext,
-        execution_trace: List[Dict[str, Any]],
-        metadata: Dict[str, Any]
-    ) -> ProvenanceRecord:
-        """
-        Build complete provenance record for audit and reproducibility
-        """
-        # Extract method names from trace
-        methods_invoked = [step.get('method', 'UNKNOWN') for step in execution_trace]
-        
-        # Build execution ID from context
-        import hashlib
-        execution_string = f"{context.question_id}_{context.timestamp}_{context.questionnaire_hash}"
-        execution_id = hashlib.sha256(execution_string.encode()).hexdigest()[:16]
-        
-        # Calculate confidence scores from trace
-        confidence_scores = {}
-        for idx, step in enumerate(execution_trace, 1):
-            method = step.get('method', f'step_{idx}')
-            confidence_scores[method] = step.get('confidence', 1.0)
-        
-        provenance = ProvenanceRecord(
-            execution_id=execution_id,
-            timestamp=context.timestamp,
-            input_artifacts=[
-                f"question:{context.question_id}",
-                f"questionnaire:{context.questionnaire_hash}"
-            ],
-            output_artifacts=[
-                f"micro_answer:{context.question_id}",
-                f"evidence_bundle:{execution_id}"
-            ],
-            methods_invoked=methods_invoked,
-            confidence_scores=confidence_scores,
-            metadata={
-                'dimension': context.dimension,
-                'policy_area': context.policy_area,
-                'execution_context': context.metadata,
-                **metadata
-            }
-        )
-        
-        return provenance
-    
-    def get_statistics(self) -> Dict[str, Any]:
-        """
-        Get execution statistics from Choreographer
-        
-        Returns aggregated statistics about method execution
-        """
-        return {
-            'total_methods_registered': len(self.CANONICAL_METHODS),
-            'producers_initialized': len(self._producer_instances),
-            'coverage_percentage': (len(self.CANONICAL_METHODS) / 584) * 100,
-            'components': {
-                producer: len(classes)
-                for producer, classes in self._producer_instances.items()
-            }
-        }
-
-
-# ============================================================================
-# EXECUTION CHOREOGRAPHER ALIAS
-# ============================================================================
-
-# Alias for backward compatibility with Industrialpolicyprocessor.py
-ExecutionChoreographer = Choreographer
-
-
-# ============================================================================
-# EXAMPLE USAGE
-# ============================================================================
-
-def example_usage():
-    """Example usage of Choreographer"""
-    
-    # Initialize Choreographer
-    choreographer = Choreographer(
-        execution_mapping_path="execution_mapping.yaml",
-        method_class_map_path="COMPLETE_METHOD_CLASS_MAP.json",
-        config_path="config/policy_analysis_config.yaml",
-        questionnaire_hash="abc123def456",
-        deterministic_context={'seed': 42, 'version': '1.0'}
-    )
-    
-    # Create execution context
-    context = ExecutionContext(
-        question_id="P1-D1-Q1",
-        dimension="D1",
-        policy_area="P1",
-        questionnaire_hash="abc123def456",
-        timestamp=datetime.utcnow().isoformat() + "Z",
-        metadata={}
-    )
-    
-    # Example plan document
-    plan_document = """
-    DIAGNÓSTICO TERRITORIAL
-    La población del municipio es de 50,000 habitantes según el último censo del DANE.
-    Se identificó una brecha del 35% de la población sin acceso a agua potable.
-    Los recursos disponibles ascienden a $5,000 millones de pesos.
-    """
-    
-    # Execute question
-    result = choreographer.execute_question(
-        context,
-        plan_document,
-        {'municipality': 'Ejemplo'}
-    )
-    
-    # Print results
-    if result.status == 'success':
-        print(f"✓ Question {result.question_id} executed successfully")
-        print(f"  Score: {result.micro_answer.score:.3f}")
-        print(f"  Confidence: {result.micro_answer.confidence:.3f}")
-        print(f"  Findings:")
-        for finding in result.micro_answer.findings:
-            print(f"    - {finding}")
-    else:
-        print(f"✗ Question {result.question_id} failed")
-        print(f"  Error: {result.error}")
-
-
-if __name__ == "__main__":
-    example_usage()
-=======
 
 # Backward compatibility alias (deprecated)
 Choreographer = ExecutionChoreographer
->>>>>>> 67f6c66b
