"""
SIN_CARRETA Policy Analysis Pipeline - ExecutionChoreographer (MICRO Level)

ARCHITECTURAL ROLE:
- MICRO-level execution engine for individual policy questions
- Container for ALL 11 YAML specialized components
- Dimensional router (D1-D6 execution chains)
- Method-level orchestrator (584 methods, 95% integration target)
- Provenance tracker (complete data lineage)

PRIME DIRECTIVES:
- No graceful degradation: All 11 components or abort
- No strategic simplification: 584 methods, complexity as asset
- SOTA as baseline: Bayesian inference, DAG validation, bicameral reasoning
- Deterministic reproducibility: Immutable YAML configs, explicit traces
- Explicitness over assumption: Typed contracts, no implicit coercions
- Observability as structure: Provenance records, execution instrumentation

VERSION: 1.0.0
LAST UPDATED: 2025-10-27
"""

import logging
import hashlib
import json
from datetime import datetime, timezone
from typing import Dict, Any, List, Optional, Tuple
from dataclasses import dataclass, field
from enum import Enum
import yaml
import networkx as nx
import spacy
from pathlib import Path

from qmcm_hooks import get_global_recorder

# Import from report_assembly
from report_assembly import MicroLevelAnswer, MesoLevelCluster, MacroLevelConvergence

# ========================================
# IMPORT ALL 11 YAML SPECIALIZED COMPONENTS
# ========================================

# Producer 1: policy_processor
from policy_processor import (
    IndustrialPolicyProcessor,
    PolicyTextProcessor,
    BayesianEvidenceScorer,
    ProcessorConfig
)

# Producer 2: contradiction_deteccion
from contradiction_deteccion import (
    PolicyContradictionDetector,
    TemporalLogicVerifier,
    BayesianConfidenceCalculator,
    PolicyDimension
)

# Producer 3: teoria_cambio
from teoria_cambio import (
    TeoriaCambio,
    AdvancedDAGValidator,
    IndustrialGradeValidator
)

# Producer 4: Analyzer_one
from Analyzer_one import (
    MunicipalAnalyzer,
    MunicipalOntology,
    SemanticAnalyzer,
    PerformanceAnalyzer,
    TextMiningEngine
)

# Producer 5: financiero_viabilidad_tablas
from financiero_viabilidad_tablas import (
    PDETMunicipalPlanAnalyzer,
    ColombianMunicipalContext
)

# Producer 6: dereck_beach
from dereck_beach import CDAFFramework, CausalExtractor, BayesianMechanismInference, ConfigLoader

# Producer 7: embedding_policy
from embedding_policy import PolicyAnalysisEmbedder

# Producer 8: semantic_chunking_policy
from embedding_policy import AdvancedSemanticChunker

# Producer 9: report_assembly (used separately by Orchestrator)
# from report_assembly import ReportAssemblyEngine

logger = logging.getLogger(__name__)

# Constants
MAX_TEXT_LENGTH_FOR_NLP = 5000  # Maximum text length to avoid memory issues with spaCy


# ========================================
# TYPE CONTRACTS
# ========================================

class DimensionCode(Enum):
    """Enumeration of valid dimensional codes (D1-D6)"""
    D1_DIAGNOSTICO = "D1"
    D2_ACTIVIDADES = "D2"
    D3_PRODUCTOS = "D3"
    D4_RESULTADOS = "D4"
    D5_IMPACTOS = "D5"
    D6_CAUSALIDAD = "D6"


@dataclass
class ExecutionContext:
    """
    Immutable context for executing a single policy question
    
    INVARIANTS:
    - question_id must be unique and deterministic
    - dimension must be valid DimensionCode
    - policy_area must be non-empty
    """
    question_id: str
    dimension: str
    policy_area: str
    questionnaire_hash: str
    timestamp: str
    metadata: Dict[str, Any] = field(default_factory=dict)
    
    def __post_init__(self):
        # Validate dimension code
        if self.dimension not in [d.value for d in DimensionCode]:
            raise ValueError(
                f"Invalid dimension code: {self.dimension}. "
                f"Must be one of: {[d.value for d in DimensionCode]}"
            )


# Note: MicroLevelAnswer is now imported from report_assembly.py
# to avoid duplication and maintain single source of truth


@dataclass
class ProvenanceRecord:
    """
    Complete data lineage for audit and reproducibility
    
    REQUIREMENTS:
    - execution_id: Deterministic hash of inputs
    - timestamp: ISO 8601 UTC timestamp
    - input_artifacts: All input data sources
    - output_artifacts: All generated outputs
    - methods_invoked: Complete method call chain
    - confidence_scores: Bayesian confidence at each step
    - metadata: Execution environment, versions, configs
    """
    execution_id: str
    timestamp: str
    input_artifacts: List[str]
    output_artifacts: List[str]
    methods_invoked: List[str]
    confidence_scores: Dict[str, float]
    metadata: Dict[str, Any]


@dataclass
class ExecutionResult:
    """
    Complete result of executing a single policy question
    
    CONTAINS:
    - question_id: Question identifier
    - status: 'success' | 'failure' | 'partial'
    - micro_answer: MicroLevelAnswer or None
    - execution_trace: Complete method invocation trace
    - performance_metrics: Timing, memory, token usage
    - provenance: Complete data lineage
    - error: Error details if status != 'success'
    """
    question_id: str
    status: str
    micro_answer: Optional[MicroLevelAnswer]
    execution_trace: List[Dict[str, Any]]
    performance_metrics: Dict[str, Any]
    provenance: ProvenanceRecord
    error: Optional[Dict[str, Any]] = None


@dataclass
class MethodContract:
    """Deterministic contract describing a registered method."""

    canonical_name: str
    producer: str
    class_name: str
    method_name: str
    module_name: str
    callable_ref: Callable[..., Any]
    verified: bool = False


class RegistryProxy:
    """Proxy object that dispatches calls through the canonical registry."""

    def __init__(
        self,
        choreographer: "ExecutionChoreographer",
        producer: str,
        class_name: str,
        instance: Any,
    ) -> None:
        self._choreographer = choreographer
        self._producer = producer
        self._class_name = class_name
        self._instance = instance

    def __getattr__(self, item: str) -> Any:
        attribute = getattr(self._instance, item)

        if callable(attribute):
            fq_name = self._choreographer._build_fully_qualified_name(
                self._producer, self._class_name, attribute.__name__
            )

            def _wrapped(*args, **kwargs):
                return self._choreographer._dispatch_method(
                    fq_name, *args, **kwargs
                )

            return _wrapped

        if self._choreographer._should_proxy_attribute(attribute, self._producer):
            return RegistryProxy(
                self._choreographer,
                self._producer,
                attribute.__class__.__name__,
                attribute,
            )

        return attribute

    def __repr__(self) -> str:  # pragma: no cover - repr not critical to tests
        return (
            f"RegistryProxy(producer={self._producer}, "
            f"class_name={self._class_name}, instance={self._instance!r})"
        )


# ========================================
# EXECUTION CHOREOGRAPHER - MICRO LEVEL EXECUTOR
# ========================================

class ExecutionChoreographer:
    """
    MICRO-level execution engine for individual policy questions
    
    RESPONSIBILITIES:
    1. Initialize ALL 11 YAML specialized components (no graceful degradation)
    2. Build 584-method registry (95% integration target)
    3. Route questions to dimensional execution chains (D1-D6)
    4. Execute YAML-specified method chains with exact sequences
    5. Build MicroLevelAnswer from dimensional evidence
    6. Track complete provenance for data lineage
    
    DOES NOT:
    - Manage 300 questions (Orchestrator's job)
    - Do MESO clustering (Orchestrator's job)
    - Do MACRO convergence (Orchestrator's job)
    - Generate executive summaries (Orchestrator's job)
    
    BOUNDARY:
    Orchestrator → [execute_question] → ExecutionChoreographer → [MicroLevelAnswer] → Orchestrator
    """
    
    def __init__(
        self,
        execution_mapping_path: str,
        method_class_map_path: str,
        questionnaire_hash: str,
        deterministic_context: Dict[str, Any],
        config_path: Optional[str] = None
    ):
        """
        Initialize ExecutionChoreographer with immutable YAML configuration
        
        PARAMETERS:
        - execution_mapping_path: Path to execution_mapping.yaml (dimensional chains)
        - method_class_map_path: Path to method_class_map.yaml (method registry)
        - questionnaire_hash: Deterministic hash of questionnaire
        - deterministic_context: Execution environment context
        - config_path: Optional path to config.yaml (component configurations)
        
        POST-CONDITIONS:
        - All 11 YAML components initialized or exception raised
        - Method registry contains ≥555 methods (95% of 584)
        - Validation engine ready
        """
        logger.info("=" * 80)
        logger.info("SIN_CARRETA EXECUTION CHOREOGRAPHER INITIALIZATION")
        logger.info("=" * 80)
        logger.info(f"Timestamp: {datetime.now(timezone.utc).isoformat()}")
        logger.info(f"Questionnaire Hash: {questionnaire_hash}")
        logger.info(f"Prime Directive: NO GRACEFUL DEGRADATION")
        
        self.questionnaire_hash = questionnaire_hash
        self.deterministic_context = deterministic_context
        
        # Golden Rule 1: Load immutable declarative configuration
        logger.info("Loading YAML configurations...")
        self.execution_mapping = self._load_execution_mapping(execution_mapping_path)
        self.method_class_map = self._load_method_class_map(method_class_map_path)
        self.config = self._load_config(config_path) if config_path else self._get_default_config()
        
        # Build mission config
        logger.info("Building mission configuration...")
        self.mission_config = self._build_mission_config(self.config)
        self.processor_config = self._build_processor_config(self.mission_config)
        
        # CRITICAL: Initialize ALL 11 YAML components
        logger.info("Initializing ALL 11 YAML specialized components...")
        self._producer_instances = {}
        self._initialize_producers()
        
        # Validate: All 11 components must be initialized
        self._validate_component_initialization()
        
        # Build method registry (584 methods, 95% target = 555 methods)
        logger.info("Building method registry (target: 555/584 methods)...")
        self.CANONICAL_METHODS = {}
        self.method_contracts: Dict[str, MethodContract] = {}
        self._build_method_registry()
        
        # Log coverage (relaxed requirement for development)
        logger.info(f"✓ Method registry complete: {len(self.CANONICAL_METHODS)} methods")
        logger.info("✓ ExecutionChoreographer initialization complete")
        logger.info("=" * 80)
    
    # ========================================
    # YAML CONFIGURATION LOADING
    # ========================================
    
    def _load_execution_mapping(self, path: str) -> Dict[str, Any]:
        """Load execution_mapping.yaml (dimensional chains)"""
        with open(path, 'r', encoding='utf-8') as f:
            mapping = yaml.safe_load(f)
        logger.info(f"✓ Loaded execution_mapping.yaml: {len(mapping)} dimensions")
        return mapping
    
    def _load_method_class_map(self, path: str) -> Dict[str, Any]:
        """Load method_class_map.yaml or .json (method-to-class mappings)"""
        if path.endswith('.json'):
            with open(path, 'r', encoding='utf-8') as f:
                mapping = json.load(f)
        else:
            with open(path, 'r', encoding='utf-8') as f:
                mapping = yaml.safe_load(f)
        logger.info(f"✓ Loaded method_class_map: {len(mapping) if isinstance(mapping, dict) else 'N/A'} entries")
        return mapping
    
    def _load_config(self, path: str) -> Dict[str, Any]:
        """Load config.yaml (component configurations)"""
        with open(path, 'r', encoding='utf-8') as f:
            config = yaml.safe_load(f)
        logger.info(f"✓ Loaded config.yaml")
        return config
    
    def _get_default_config(self) -> Dict[str, Any]:
        """Get default configuration when config file not provided"""
        logger.info("Using default configuration (no config.yaml provided)")
        return {
            'mission': {
                'embedding_model': 'sentence-transformers/paraphrase-multilingual-MiniLM-L12-v2',
                'chunk_size': 512,
                'overlap': 50,
                'batch_size': 32
            }
        }
    
    def _build_mission_config(self, config: Dict[str, Any]) -> Dict[str, Any]:
        """Extract mission-level configuration"""
        return config.get('mission', {})
    
    def _build_processor_config(self, mission_config: Dict[str, Any]) -> Dict[str, Any]:
        """Build processor-specific configuration"""
        return {
            'embedding_model': mission_config.get('embedding_model', 'sentence-transformers/paraphrase-multilingual-MiniLM-L12-v2'),
            'chunk_size': mission_config.get('chunk_size', 512),
            'overlap': mission_config.get('overlap', 50),
            'batch_size': mission_config.get('batch_size', 32)
        }
    
    # ========================================
    # COMPONENT INITIALIZATION
    # ========================================
    
    def _initialize_producers(self):
        """
        Initialize ALL 11 YAML specialized components across 9 producers
        
        CRITICAL: This method MUST initialize all components or raise exception.
        NO graceful degradation. NO fallbacks. All or abort.
        
        POST-CONDITIONS:
        - self._producer_instances['policy_processor']['IndustrialPolicyProcessor'] exists
        - self._producer_instances['policy_processor']['PolicyTextProcessor'] exists
        - self._producer_instances['policy_processor']['BayesianEvidenceScorer'] exists
        - self._producer_instances['contradiction_deteccion']['PolicyContradictionDetector'] exists
        - self._producer_instances['contradiction_deteccion']['TemporalLogicVerifier'] exists
        - self._producer_instances['contradiction_deteccion']['BayesianConfidenceCalculator'] exists
        - self._producer_instances['teoria_cambio']['TeoriaCambio'] exists
        - self._producer_instances['teoria_cambio']['AdvancedDAGValidator'] exists
        - self._producer_instances['Analyzer_one']['MunicipalAnalyzer'] exists
        - self._producer_instances['Analyzer_one']['MunicipalOntology'] exists
        - self._producer_instances['Analyzer_one']['SemanticAnalyzer'] exists
        - self._producer_instances['Analyzer_one']['PerformanceAnalyzer'] exists
        - self._producer_instances['financiero_viabilidad_tablas']['PDETMunicipalPlanAnalyzer'] exists
        """
        
        # Producer 1: policy_processor
        logger.info("  [1/9] Initializing policy_processor...")
        try:
            self._producer_instances['policy_processor'] = {
                'IndustrialPolicyProcessor': IndustrialPolicyProcessor(
                    config=self.processor_config
                ),
                'PolicyTextProcessor': PolicyTextProcessor(config=self.processor_config),
                'BayesianEvidenceScorer': BayesianEvidenceScorer(
                    prior_confidence=self.processor_config.bayesian_prior_confidence,
                    entropy_weight=self.processor_config.bayesian_entropy_weight
                )
            }
            logger.info("  ✓ IndustrialPolicyProcessor initialized")
            logger.info("  ✓ PolicyTextProcessor initialized")
            logger.info("  ✓ BayesianEvidenceScorer initialized")
        except Exception as e:
            raise RuntimeError(f"FATAL: Failed to initialize IndustrialPolicyProcessor: {e}")
        
        # Producer 2: contradiction_deteccion
        logger.info("  [2/9] Initializing contradiction_deteccion...")
        try:
            self._producer_instances['contradiction_deteccion'] = {
                'PolicyContradictionDetector': PolicyContradictionDetector(),
                'TemporalLogicVerifier': TemporalLogicVerifier(),
                'BayesianConfidenceCalculator': BayesianConfidenceCalculator()
            }
            logger.info("  ✓ PolicyContradictionDetector initialized")
            logger.info("  ✓ TemporalLogicVerifier initialized")
            logger.info("  ✓ BayesianConfidenceCalculator initialized")
        except Exception as e:
            raise RuntimeError(f"FATAL: Failed to initialize contradiction_deteccion: {e}")
        
        # Producer 3: teoria_cambio
        logger.info("  [3/9] Initializing teoria_cambio...")
        try:
            self._producer_instances['teoria_cambio'] = {
                'TeoriaCambio': TeoriaCambio(),
                'AdvancedDAGValidator': AdvancedDAGValidator(),
                'IndustrialGradeValidator': IndustrialGradeValidator()
            }
            logger.info("  ✓ TeoriaCambio initialized")
            logger.info("  ✓ AdvancedDAGValidator initialized")
            logger.info("  ✓ IndustrialGradeValidator initialized")
        except Exception as e:
            raise RuntimeError(f"FATAL: Failed to initialize teoria_cambio: {e}")
        
        # Producer 4: Analyzer_one
        logger.info("  [4/9] Initializing Analyzer_one...")
        try:
            ontology = MunicipalOntology()
            self._producer_instances['Analyzer_one'] = {
                'MunicipalOntology': ontology,
                'MunicipalAnalyzer': MunicipalAnalyzer(ontology=ontology),
                'SemanticAnalyzer': SemanticAnalyzer(ontology=ontology),
                'PerformanceAnalyzer': PerformanceAnalyzer(),
                'TextMiningEngine': TextMiningEngine()
            }
            logger.info("  ✓ MunicipalOntology initialized")
            logger.info("  ✓ MunicipalAnalyzer initialized")
            logger.info("  ✓ SemanticAnalyzer initialized")
            logger.info("  ✓ PerformanceAnalyzer initialized")
            logger.info("  ✓ TextMiningEngine initialized")
        except Exception as e:
            raise RuntimeError(f"FATAL: Failed to initialize Analyzer_one: {e}")
        
        # Producer 5: financiero_viabilidad_tablas
        logger.info("  [5/9] Initializing financiero_viabilidad_tablas...")
        try:
            self._producer_instances['financiero_viabilidad_tablas'] = {
                'PDETMunicipalPlanAnalyzer': PDETMunicipalPlanAnalyzer(),
                'ColombianMunicipalContext': ColombianMunicipalContext()
            }
            logger.info("  ✓ PDETMunicipalPlanAnalyzer initialized")
            logger.info("  ✓ ColombianMunicipalContext initialized")
        except Exception as e:
            raise RuntimeError(f"FATAL: Failed to initialize financiero_viabilidad_tablas: {e}")
        
        # Producer 6: dereck_beach
        logger.info("  [6/9] Initializing dereck_beach...")
        try:
            # Create ConfigLoader for dereck_beach components
            config_path = Path("config.yaml")
            dereck_config = ConfigLoader(config_path)
            
            # Load spacy model for NLP processing
            try:
                nlp_model = spacy.load("es_dep_news_trf")
            except OSError:
                logger.warning("es_dep_news_trf not found, trying es_core_news_sm")
                try:
                    nlp_model = spacy.load("es_core_news_sm")
                except OSError:
                    logger.warning("No Spanish model found, using blank Spanish model")
                    nlp_model = spacy.blank("es")
            
            # Initialize dereck_beach components with required parameters
            self._producer_instances['dereck_beach'] = {
                'CDAFFramework': CDAFFramework(config_path, Path("output"), "INFO"),
                'CausalExtractor': CausalExtractor(dereck_config, nlp_model),
                'BayesianMechanismInference': BayesianMechanismInference(dereck_config, nlp_model)
            }
            logger.info("  ✓ CDAFFramework initialized")
            logger.info("  ✓ CausalExtractor initialized")
            logger.info("  ✓ BayesianMechanismInference initialized")
        except Exception as e:
            raise RuntimeError(f"FATAL: Failed to initialize dereck_beach: {e}")
        
        # Producer 7: embedding_policy
        logger.info("  [7/9] Initializing embedding_policy...")
        try:
            self._producer_instances['embedding_policy'] = {
                'PolicyAnalysisEmbedder': PolicyAnalysisEmbedder()
            }
            logger.info("  ✓ PolicyAnalysisEmbedder initialized")
        except Exception as e:
            raise RuntimeError(f"FATAL: Failed to initialize embedding_policy: {e}")
        
        # Producer 8: semantic_chunking_policy
        logger.info("  [8/9] Initializing semantic_chunking_policy...")
        try:
            self._producer_instances['semantic_chunking_policy'] = {
                'AdvancedSemanticChunker': AdvancedSemanticChunker()
            }
            logger.info("  ✓ AdvancedSemanticChunker initialized")
        except Exception as e:
            raise RuntimeError(f"FATAL: Failed to initialize semantic_chunking_policy: {e}")
        
        # Producer 9: report_assembly - Keep as empty (ReportAssembler used separately)
        logger.info("  [9/9] report_assembly: Used separately by Orchestrator")
        self._producer_instances['report_assembly'] = {}
    
    def _validate_component_initialization(self):
        """
        Validate that ALL 11 required YAML components are initialized
        
        RAISES:
        - RuntimeError if any component is missing
        """
        required_components = [
            ('policy_processor', 'IndustrialPolicyProcessor'),
            ('contradiction_deteccion', 'PolicyContradictionDetector'),
            ('contradiction_deteccion', 'TemporalLogicVerifier'),
            ('contradiction_deteccion', 'BayesianConfidenceCalculator'),
            ('teoria_cambio', 'TeoriaCambio'),
            ('teoria_cambio', 'AdvancedDAGValidator'),
            ('Analyzer_one', 'MunicipalOntology'),
            ('Analyzer_one', 'MunicipalAnalyzer'),
            ('Analyzer_one', 'SemanticAnalyzer'),
            ('Analyzer_one', 'PerformanceAnalyzer'),
            ('financiero_viabilidad_tablas', 'PDETMunicipalPlanAnalyzer')
        ]
        
        missing = []
        for producer, component in required_components:
            if producer not in self._producer_instances:
                missing.append(f"{producer}.{component}")
            elif component not in self._producer_instances[producer]:
                missing.append(f"{producer}.{component}")
        
        if missing:
            raise RuntimeError(
                f"FATAL: Component initialization incomplete. Missing: {missing}. "
                f"Prime Directive violated: NO GRACEFUL DEGRADATION."
            )
        
        logger.info(f"✓ All 11 YAML components validated")
    
    # ========================================
    # METHOD REGISTRY BUILDING
    # ========================================
    
    def _build_method_registry(self):
        """Build deterministic dispatch registry with contract validation."""

        self.CANONICAL_METHODS.clear()
        self.method_contracts.clear()

        visited_instances: set[int] = set()

        for producer_name, producer_dict in self._producer_instances.items():
            for class_name, instance in producer_dict.items():
                self._register_instance_methods(
                    producer_name, class_name, instance, visited_instances
                )

        logger.info(f"✓ Registered {len(self.CANONICAL_METHODS)} methods")
        logger.info("  Target: 555 methods (95% of 584)")
        logger.info(f"  Coverage: {len(self.CANONICAL_METHODS)/584*100:.1f}%")

    def _register_instance_methods(
        self,
        producer_name: str,
        class_name: str,
        instance: Any,
        visited_instances: set[int],
    ) -> None:
        """Register all callable methods for *instance* (including nested components)."""

        instance_id = id(instance)
        if instance_id in visited_instances:
            return

        visited_instances.add(instance_id)

        module_name = getattr(instance.__class__, "__module__", "")

        for attribute_name in dir(instance):
            if attribute_name.startswith("__"):
                continue

            attribute = getattr(instance, attribute_name)

            if callable(attribute):
                fq_name = self._build_fully_qualified_name(
                    producer_name, class_name, attribute.__name__
                )
                self.CANONICAL_METHODS[fq_name] = attribute
                self.method_contracts[fq_name] = MethodContract(
                    canonical_name=fq_name,
                    producer=producer_name,
                    class_name=class_name,
                    method_name=attribute.__name__,
                    module_name=module_name,
                    callable_ref=attribute,
                    verified=True,
                )
            elif self._should_proxy_attribute(attribute, producer_name):
                nested_class_name = attribute.__class__.__name__
                self._register_instance_methods(
                    producer_name,
                    nested_class_name,
                    attribute,
                    visited_instances,
                )

    def _build_fully_qualified_name(
        self, producer_name: str, class_name: str, method_name: str
    ) -> str:
        """Construct fully-qualified method name for registry lookup."""

        return f"{producer_name}.{class_name}.{method_name}"

    def _should_proxy_attribute(self, attribute: Any, producer_name: str) -> bool:
        """Determine whether *attribute* should be proxied for registry dispatch."""

        if attribute is None:
            return False

        primitive_types = (str, bytes, bytearray, int, float, bool, complex)
        if isinstance(attribute, primitive_types):
            return False
        if isinstance(attribute, (list, tuple, set, dict)):
            return False

        module_name = getattr(attribute.__class__, "__module__", "")
        if not module_name:
            return False

        normalized_producer = producer_name.replace("_", "")
        normalized_module = module_name.replace("_", "")

        return normalized_producer.lower() in normalized_module.lower()

    def _dispatch_method(self, fq_name: str, *args, **kwargs):
        """Dispatch method call through deterministic registry with QMCM recording."""

        if fq_name not in self.CANONICAL_METHODS:
            raise KeyError(f"Method not registered in canonical registry: {fq_name}")

        contract = self.method_contracts.get(fq_name)
        if not contract or not contract.verified or contract.callable_ref is None:
            raise RuntimeError(
                f"Contract validation missing for method: {fq_name}. "
                "Registry dispatch aborted."
            )

        recorder = get_global_recorder()
        start_time = time.time()
        result = None
        status = "success"

        try:
            result = contract.callable_ref(*args, **kwargs)
            return result
        except Exception:
            status = "error"
            raise
        finally:
            execution_time_ms = (time.time() - start_time) * 1000
            input_types: Dict[str, str] = {}
            for index, argument in enumerate(args, start=1):
                input_types[f"arg{index}"] = type(argument).__name__
            for keyword, value in kwargs.items():
                input_types[keyword] = type(value).__name__

            output_type = type(result).__name__ if status == "success" else "NoneType"
            recorder.record_call(
                method_name=fq_name,
                input_types=input_types,
                output_type=output_type,
                execution_status=status,
                execution_time_ms=execution_time_ms,
            )
    
    def _get_producer_instance(self, producer_name: str, class_name: str) -> Any:
        """
        Get producer instance by name with validation
        
        RAISES:
        - KeyError if producer or class not found
        """
        if producer_name not in self._producer_instances:
            raise KeyError(f"Producer not found: {producer_name}")
        
        if class_name not in self._producer_instances[producer_name]:
            raise KeyError(f"Class not found: {producer_name}.{class_name}")
        
        instance = self._producer_instances[producer_name][class_name]
        return RegistryProxy(self, producer_name, class_name, instance)
    
    # ========================================
    # QUESTION EXECUTION - CORE RESPONSIBILITY
    # ========================================
    
    def execute_question(
        self,
        question_context,  # Can be ExecutionContext or Dict
        plan_document: str,
        plan_metadata: Dict[str, Any]
    ) -> ExecutionResult:
        """
        Execute a single policy question using dimensional routing
        
        FLOW:
        1. Normalize question context (dict → ExecutionContext if needed)
        2. Normalize dimension code (D1-D6)
        3. Route to dimensional execution chain
        4. Build MicroLevelAnswer from evidence
        5. Build provenance record
        6. Return ExecutionResult
        
        PARAMETERS:
        - question_context: ExecutionContext or dict with question details
        - plan_document: Policy document text
        - plan_metadata: Document metadata
        
        RETURNS:
        - ExecutionResult with MicroLevelAnswer and complete provenance
        """
        start_time = datetime.now(timezone.utc)
        execution_trace = []
        
        # Convert dict to ExecutionContext if needed
        if isinstance(question_context, dict):
            context = ExecutionContext(
                question_id=question_context.get('canonical_id', question_context.get('question_id', 'UNKNOWN')),
                dimension=question_context.get('dimension', 'D1'),
                policy_area=question_context.get('policy_area', 'P0'),
                questionnaire_hash=self.questionnaire_hash,
                timestamp=datetime.now(timezone.utc).isoformat(),
                metadata={
                    'scoring_modality': question_context.get('scoring_modality', 'TYPE_F'),
                    'expected_elements': question_context.get('expected_elements', []),
                    'search_patterns': question_context.get('search_patterns', {}),
                    'element_weights': question_context.get('element_weights', {}),
                    'numerical_thresholds': question_context.get('numerical_thresholds', {}),
                    'validation_rules': question_context.get('validation_rules', {}),
                    'question_text': question_context.get('question_text', '')
                }
            )
        else:
            context = question_context
        
        logger.info("=" * 80)
        logger.info(f"EXECUTING QUESTION: {context.question_id}")
        logger.info(f"Dimension: {context.dimension}")
        logger.info(f"Policy Area: {context.policy_area}")
        logger.info("=" * 80)
        
        try:
            # Step 1: Normalize dimension code
            dimension = self._normalize_dimension_code(context.dimension)
            logger.info(f"Dimension normalized: {dimension}")
            
            # Step 2: Route to dimensional execution chain
            logger.info(f"Routing to {dimension} execution chain...")
            
            if dimension == DimensionCode.D1_DIAGNOSTICO.value:
                evidence = self._execute_d1_chain(context, plan_document, execution_trace)
            elif dimension == DimensionCode.D2_ACTIVIDADES.value:
                evidence = self._execute_d2_chain(context, plan_document, execution_trace)
            elif dimension == DimensionCode.D3_PRODUCTOS.value:
                evidence = self._execute_d3_chain(context, plan_document, execution_trace)
            elif dimension == DimensionCode.D4_RESULTADOS.value:
                evidence = self._execute_d4_chain(context, plan_document, execution_trace)
            elif dimension == DimensionCode.D5_IMPACTOS.value:
                evidence = self._execute_d5_chain(context, plan_document, execution_trace)
            elif dimension == DimensionCode.D6_CAUSALIDAD.value:
                evidence = self._execute_d6_chain(context, plan_document, execution_trace)
            else:
                evidence = self._execute_generic_chain(context, plan_document, execution_trace)
            
            # Step 3: Build MicroLevelAnswer
            logger.info("Building MicroLevelAnswer from evidence...")
            
            # Add execution trace to metadata
            metadata_with_trace = {
                **plan_metadata,
                'execution_trace': execution_trace
            }
            
            micro_answer = self._build_micro_answer(
                context,
                evidence,
                metadata_with_trace
            )
            
            # Step 4: Calculate performance metrics
            end_time = datetime.now(timezone.utc)
            performance_metrics = {
                'execution_time_ms': (end_time - start_time).total_seconds() * 1000,
                'methods_invoked': len(execution_trace),
                'evidence_size': len(str(evidence))
            }
            
            # Step 5: Build provenance record
            provenance = self._build_provenance_record(
                context,
                execution_trace,
                plan_metadata
            )
            
            logger.info(f"✓ Question execution complete: {context.question_id}")
            logger.info(f"  Score: {micro_answer.quantitative_score:.2f}/3.0")
            logger.info(f"  Note: {micro_answer.qualitative_note}")
            logger.info(f"  Confidence: {micro_answer.confidence:.3f}")
            logger.info(f"  Execution time: {performance_metrics['execution_time_ms']:.1f}ms")
            logger.info("=" * 80)
            
            return ExecutionResult(
                question_id=context.question_id,
                status='success',
                micro_answer=micro_answer,
                execution_trace=execution_trace,
                performance_metrics=performance_metrics,
                provenance=provenance,
                error=None
            )
        
        except Exception as e:
            logger.error(f"✗ Question execution failed: {context.question_id}")
            logger.error(f"  Error: {str(e)}")
            logger.error("=" * 80)
            
            end_time = datetime.now(timezone.utc)
            performance_metrics = {
                'execution_time_ms': (end_time - start_time).total_seconds() * 1000,
                'methods_invoked': len(execution_trace),
                'error': str(e)
            }
            
            provenance = self._build_provenance_record(
                context,
                execution_trace,
                plan_metadata
            )
            
            return ExecutionResult(
                question_id=context.question_id,
                status='failure',
                micro_answer=None,
                execution_trace=execution_trace,
                performance_metrics=performance_metrics,
                provenance=provenance,
                error={'message': str(e), 'type': type(e).__name__}
            )
    
    def _normalize_dimension_code(self, dimension: str) -> str:
        """Normalize dimension code to standard format (D1-D6)"""
        dimension_upper = dimension.upper()
        
        # Validate against enum
        if dimension_upper not in [d.value for d in DimensionCode]:
            raise ValueError(
                f"Invalid dimension code: {dimension}. "
                f"Must be one of: {[d.value for d in DimensionCode]}"
            )
        
        return dimension_upper
    
    # ========================================
    # DIMENSIONAL EXECUTION CHAINS
    # ========================================
    
    def _execute_d1_chain(
        self,
        context: ExecutionContext,
        document: str,
        trace: List[Dict[str, Any]]
    ) -> Dict[str, Any]:
        """
        D1: Diagnóstico y Consistencia Inicial
        
        YAML CHAINS:
        - D1-Q1 (Brechas): IndustrialPolicyProcessor → PolicyContradictionDetector
        - D1-Q3 (Recursos): PolicyContradictionDetector → BayesianConfidenceCalculator
        - D1-Q4 (Capacidad): IndustrialPolicyProcessor → PolicyContradictionDetector
        - D1-Q5 (Temporal): PolicyContradictionDetector → TemporalLogicVerifier
        
        RETURNS:
        - evidence: Complete evidence bundle with 12-step chain results
        """
        logger.info("Executing D1 (Diagnóstico) chain...")
        evidence = {}
        
        processor = self._get_producer_instance('policy_processor', 'IndustrialPolicyProcessor')
        detector = self._get_producer_instance('contradiction_deteccion', 'PolicyContradictionDetector')
        verifier = self._get_producer_instance('contradiction_deteccion', 'TemporalLogicVerifier')
        calculator = self._get_producer_instance('contradiction_deteccion', 'BayesianConfidenceCalculator')
        analyzer = self._get_producer_instance('Analyzer_one', 'SemanticAnalyzer')
        
        # Step 1: Segment document
        trace.append({'step': 1, 'method': 'policy_processor.PolicyTextProcessor.segment_into_sentences'})
        sentences = processor.text_processor.segment_into_sentences(document)
        evidence['sentences'] = sentences
        
        # Step 2: Extract quantitative claims (brechas)
        trace.append({'step': 2, 'method': 'contradiction_deteccion.PolicyContradictionDetector._extract_quantitative_claims'})
        quantitative_claims = []
        for sentence in sentences:
            claims = detector._extract_quantitative_claims(sentence)
            quantitative_claims.extend(claims)
        evidence['quantitative_claims'] = quantitative_claims
        
        # Step 3: Parse numbers
        trace.append({'step': 3, 'method': 'contradiction_deteccion.PolicyContradictionDetector._parse_number'})
        for claim in quantitative_claims:
            parsed = detector._parse_number(claim.get('text', ''))
            claim['normalized_value'] = parsed
        
        # Step 4: Match patterns for official sources
        trace.append({'step': 4, 'method': 'policy_processor.IndustrialPolicyProcessor._match_patterns_in_sentences'})
        import re
        pattern_strings = ['DANE', 'DNP', 'fuente oficial', 'según datos de']
        compiled_patterns = [re.compile(p, re.IGNORECASE) for p in pattern_strings]
        patterns_found, positions = processor._match_patterns_in_sentences(
            compiled_patterns,
            sentences
        )
        evidence['official_sources'] = patterns_found
        
        # Step 5: Calculate semantic complexity
        trace.append({'step': 5, 'method': 'Analyzer_one.SemanticAnalyzer._calculate_semantic_complexity'})
        complexity = analyzer._calculate_semantic_complexity(document)
        evidence['semantic_complexity'] = complexity
        
        # Step 6: Calculate Bayesian confidence
        trace.append({'step': 6, 'method': 'contradiction_deteccion.BayesianConfidenceCalculator.calculate_posterior'})
        # Calculate evidence strength from quantitative claims
        evidence_strength = min(1.0, len(quantitative_claims) / 10.0) if quantitative_claims else 0.01
        confidence = calculator.calculate_posterior(
            evidence_strength=evidence_strength,
            observations=len(quantitative_claims) if quantitative_claims else 1,
            domain_weight=1.0
        )
        evidence['bayesian_confidence'] = confidence
        
        # Step 7: Extract resource mentions
        trace.append({'step': 7, 'method': 'contradiction_deteccion.PolicyContradictionDetector._extract_resource_mentions'})
        resources = detector._extract_resource_mentions(document)
        evidence['resources'] = resources
        
        # Step 8: Detect numerical inconsistencies
        trace.append({'step': 8, 'method': 'contradiction_deteccion.PolicyContradictionDetector._detect_numerical_inconsistencies'})
        # Need to extract policy statements first to detect inconsistencies
        # PolicyDimension imported at top
        statements = detector._extract_policy_statements(document, PolicyDimension.DIAGNOSTICO)
        inconsistencies = detector._detect_numerical_inconsistencies(statements)
        evidence['inconsistencies'] = inconsistencies
        
        # Step 9: Detect resource conflicts
        trace.append({'step': 9, 'method': 'contradiction_deteccion.PolicyContradictionDetector._detect_resource_conflicts'})
        # Reuse statements from step 8
        conflicts = detector._detect_resource_conflicts(statements)
        evidence['conflicts'] = conflicts
        
        # Step 10: Calculate graph fragmentation (capacity)
        trace.append({'step': 10, 'method': 'contradiction_deteccion.PolicyContradictionDetector._calculate_graph_fragmentation'})
        fragmentation = detector._calculate_graph_fragmentation()
        evidence['capacity_fragmentation'] = fragmentation
        
        # Step 11: Verify temporal consistency
        trace.append({'step': 11, 'method': 'contradiction_deteccion.TemporalLogicVerifier.verify_temporal_consistency'})
        # Reuse statements from step 8
        is_consistent, conflicts_list = verifier.verify_temporal_consistency(statements)
        temporal_consistency = {'is_consistent': is_consistent, 'conflicts': conflicts_list}
        evidence['temporal_consistency'] = temporal_consistency
        
        # Step 12: Calculate confidence interval
        trace.append({'step': 12, 'method': 'contradiction_deteccion.PolicyContradictionDetector._calculate_confidence_interval'})
        # Calculate confidence interval with proper parameters
        n_observations = len(statements) if statements else 1
        confidence_interval = detector._calculate_confidence_interval(
            confidence,
            n_observations
        )
        evidence['confidence_interval'] = confidence_interval
        
        logger.info(f"✓ D1 chain complete: {len(trace)} steps executed")
        return evidence
    
    def _execute_d2_chain(
        self,
        context: ExecutionContext,
        document: str,
        trace: List[Dict[str, Any]]
    ) -> Dict[str, Any]:
        """
        D2: Diseño de Actividades y Coherencia
        
        YAML CHAINS:
        - D2-Q1 (Formato): PDETMunicipalPlanAnalyzer → TemporalLogicVerifier
        - D2-Q2 (Causalidad): IndustrialPolicyProcessor → PolicyContradictionDetector
        - D2-Q3 (Temas): SemanticAnalyzer
        - D2-Q4 (Riesgos): PolicyContradictionDetector
        - D2-Q5 (Coherencia): PolicyContradictionDetector (graph + coherence)
        """
        logger.info("Executing D2 (Actividades) chain...")
        evidence = {}
        
        plan_analyzer = self._get_producer_instance('financiero_viabilidad_tablas', 'PDETMunicipalPlanAnalyzer')
        processor = self._get_producer_instance('policy_processor', 'IndustrialPolicyProcessor')
        verifier = self._get_producer_instance('contradiction_deteccion', 'TemporalLogicVerifier')
        detector = self._get_producer_instance('contradiction_deteccion', 'PolicyContradictionDetector')
        analyzer = self._get_producer_instance('Analyzer_one', 'SemanticAnalyzer')
        
        # Step 1: Analyze tabular structure
        trace.append({'step': 1, 'method': 'financiero_viabilidad_tablas.PDETMunicipalPlanAnalyzer.analyze_municipal_plan'})
        tables = plan_analyzer.analyze_municipal_plan(document)
        evidence['tables'] = tables
        
        # Step 2: Match formalization patterns
        trace.append({'step': 2, 'method': 'policy_processor.IndustrialPolicyProcessor._match_patterns_in_sentences'})
        formalization_patterns = processor._match_patterns_in_sentences(
            document,
            patterns=['tabla', 'columna costo', 'BPIN', 'PPI']
        )
        evidence['formalization'] = formalization_patterns
        
        # Step 3: Build timeline for traceability
        trace.append({'step': 3, 'method': 'contradiction_deteccion.TemporalLogicVerifier._build_timeline'})
        timeline = verifier._build_timeline(document)
        evidence['timeline'] = timeline
        
        # Step 4: Match causal mechanism patterns
        trace.append({'step': 4, 'method': 'policy_processor.IndustrialPolicyProcessor._match_patterns_in_sentences'})
        causal_patterns = processor._match_patterns_in_sentences(
            document,
            patterns=['porque', 'genera', 'población objetivo', 'lo cual contribuye a']
        )
        evidence['causal_mechanisms'] = causal_patterns
        
        # Step 5: Determine relation type
        trace.append({'step': 5, 'method': 'contradiction_deteccion.PolicyContradictionDetector._determine_relation_type'})
        relations = detector._determine_relation_type(causal_patterns)
        evidence['relations'] = relations
        
        # Step 6: Classify cross-cutting themes
        trace.append({'step': 6, 'method': 'Analyzer_one.SemanticAnalyzer._classify_cross_cutting_themes'})
        themes = analyzer._classify_cross_cutting_themes(document)
        evidence['cross_cutting_themes'] = themes
        
        # Step 7: Detect logical incompatibilities
        trace.append({'step': 7, 'method': 'contradiction_deteccion.PolicyContradictionDetector._detect_logical_incompatibilities'})
        # Extract policy statements for D2
        # PolicyDimension imported at top
        statements_d2 = detector._extract_policy_statements(document, PolicyDimension.ESTRATEGICO)
        # Build knowledge graph first (required for logical incompatibilities detection)
        detector._build_knowledge_graph(statements_d2)
        incompatibilities = detector._detect_logical_incompatibilities(statements_d2)
        evidence['incompatibilities'] = incompatibilities
        
        # Step 8: Get knowledge graph statistics
        trace.append({'step': 8, 'method': 'contradiction_deteccion.PolicyContradictionDetector._get_graph_statistics'})
        graph_stats = detector._get_graph_statistics()
        evidence['knowledge_graph'] = graph_stats
        
        # Step 9: Calculate global semantic coherence
        trace.append({'step': 9, 'method': 'contradiction_deteccion.PolicyContradictionDetector._calculate_global_semantic_coherence'})
        coherence = detector._calculate_global_semantic_coherence(statements_d2)
        evidence['semantic_coherence'] = coherence
        
        # Step 10: Get dependency depth
        trace.append({'step': 10, 'method': 'contradiction_deteccion.PolicyContradictionDetector._get_dependency_depth'})
        depth = detector._get_dependency_depth(graph)
        evidence['dependency_depth'] = depth
        
        logger.info(f"✓ D2 chain complete: {len(trace)} steps executed")
        return evidence
    
    def _execute_d3_chain(
        self,
        context: ExecutionContext,
        document: str,
        trace: List[Dict[str, Any]]
    ) -> Dict[str, Any]:
        """
        D3: Productos y Factibilidad Operativa
        
        YAML CHAINS:
        - D3-Q1 (Indicadores): PolicyContradictionDetector → BayesianConfidenceCalculator
        - D3-Q2 (Proporcionalidad): PolicyContradictionDetector → PerformanceAnalyzer
        - D3-Q4 (Factibilidad): TemporalLogicVerifier + PolicyContradictionDetector
        - D3-Q5 (Eslabón): IndustrialPolicyProcessor → PolicyContradictionDetector
        """
        logger.info("Executing D3 (Productos) chain...")
        evidence = {}
        
        detector = self._get_producer_instance('contradiction_deteccion', 'PolicyContradictionDetector')
        processor = self._get_producer_instance('policy_processor', 'IndustrialPolicyProcessor')
        calculator = self._get_producer_instance('contradiction_deteccion', 'BayesianConfidenceCalculator')
        verifier = self._get_producer_instance('contradiction_deteccion', 'TemporalLogicVerifier')
        perf_analyzer = self._get_producer_instance('Analyzer_one', 'PerformanceAnalyzer')
        
        # Step 1: Extract quantitative claims
        trace.append({'step': 1, 'method': 'contradiction_deteccion.PolicyContradictionDetector._extract_quantitative_claims'})
        claims = detector._extract_quantitative_claims(document)
        evidence['indicators'] = claims
        
        # Step 2: Match verification sources
        trace.append({'step': 2, 'method': 'policy_processor.IndustrialPolicyProcessor._match_patterns_in_sentences'})
        sources = processor._match_patterns_in_sentences(
            document,
            patterns=['BPIN', 'PPI', 'fuente verificación', 'verificable en']
        )
        evidence['verification_sources'] = sources
        
        # Step 3: Calculate Bayesian confidence
        trace.append({'step': 3, 'method': 'contradiction_deteccion.BayesianConfidenceCalculator.calculate_posterior'})
        # Calculate evidence strength from sources found
        evidence_strength = 0.8 if sources else 0.3
        confidence = calculator.calculate_posterior(
            evidence_strength=evidence_strength,
            observations=len(sources) if sources else 1,
            domain_weight=1.0
        )
        evidence['confidence'] = confidence
        
        # Step 4: Detect numerical inconsistencies
        trace.append({'step': 4, 'method': 'contradiction_deteccion.PolicyContradictionDetector._detect_numerical_inconsistencies'})
        # Extract policy statements first
        # PolicyDimension imported at top
        statements_d3 = detector._extract_policy_statements(document, PolicyDimension.PROGRAMATICO)
        inconsistencies = detector._detect_numerical_inconsistencies(statements_d3)
        evidence['inconsistencies'] = inconsistencies
        
        # Step 5: Statistical significance test
        trace.append({'step': 5, 'method': 'contradiction_deteccion.PolicyContradictionDetector._statistical_significance_test'})
        # Test requires two claims to compare - if we have claims, compare first two
        significance = []
        if statements_d3 and len(statements_d3) >= 2:
            for stmt in statements_d3[:2]:
                if stmt.quantitative_claims and len(stmt.quantitative_claims) >= 2:
                    claim_a = stmt.quantitative_claims[0]
                    claim_b = stmt.quantitative_claims[1]
                    sig = detector._statistical_significance_test(claim_a, claim_b)
                    significance.append(sig)
        evidence['significance'] = significance
        
        # Step 6: Inject loss function
        trace.append({'step': 6, 'method': 'Analyzer_one.PerformanceAnalyzer.analyze_loss_function'})
        loss = perf_analyzer.analyze_loss_function(claims, inconsistencies)
        evidence['loss_function'] = loss
        
        # Step 7: Detect temporal conflicts
        trace.append({'step': 7, 'method': 'contradiction_deteccion.TemporalLogicVerifier._check_deadline_constraints'})
        # Build timeline from statements
        timeline = verifier._build_timeline(statements_d3)
        temporal_conflicts = verifier._check_deadline_constraints(timeline)
        evidence['temporal_conflicts'] = temporal_conflicts
        
        # Step 8: Classify temporal type
        trace.append({'step': 8, 'method': 'contradiction_deteccion.TemporalLogicVerifier._classify_temporal_type'})
        # Extract a temporal marker from document to classify
        temporal_markers = []
        for stmt in statements_d3:
            if stmt.temporal_markers:
                temporal_markers.extend(stmt.temporal_markers)
        # Filter out empty/None markers and get first valid one
        valid_markers = [m for m in temporal_markers if m and isinstance(m, str)]
        temporal_type = verifier._classify_temporal_type(valid_markers[0]) if valid_markers else 'unspecified'
        evidence['temporal_type'] = temporal_type
        
        # Step 9: Detect resource conflicts
        trace.append({'step': 9, 'method': 'contradiction_deteccion.PolicyContradictionDetector._detect_resource_conflicts'})
        # Reuse statements from earlier steps
        resource_conflicts = detector._detect_resource_conflicts(statements_d3)
        evidence['resource_conflicts'] = resource_conflicts
        
        # Step 10: Determine relation type (Producto→Resultado)
        trace.append({'step': 10, 'method': 'contradiction_deteccion.PolicyContradictionDetector._determine_relation_type'})
        # Determine relation type between first two statements if available
        relation_type = 'related'  # default
        if len(statements_d3) >= 2:
            relation_type = detector._determine_relation_type(statements_d3[0], statements_d3[1])
        evidence['relation_strength'] = relation_type
        
        logger.info(f"✓ D3 chain complete: {len(trace)} steps executed")
        return evidence
    
    def _execute_d4_chain(
        self,
        context: ExecutionContext,
        document: str,
        trace: List[Dict[str, Any]]
    ) -> Dict[str, Any]:
        """
        D4: Resultados, Supuestos y Alineación
        
        YAML CHAINS:
        - D4-Q2 (Supuestos): IndustrialPolicyProcessor → PolicyContradictionDetector
        - D4-Q3 (Ambición): PolicyContradictionDetector + PDETMunicipalPlanAnalyzer
        - D4-Q5 (Alineación): IndustrialPolicyProcessor → PolicyContradictionDetector
        """
        logger.info("Executing D4 (Resultados) chain...")
        evidence = {}
        
        processor = self._get_producer_instance('policy_processor', 'IndustrialPolicyProcessor')
        detector = self._get_producer_instance('contradiction_deteccion', 'PolicyContradictionDetector')
        plan_analyzer = self._get_producer_instance('financiero_viabilidad_tablas', 'PDETMunicipalPlanAnalyzer')
        
        # Step 1: Match assumption patterns
        trace.append({'step': 1, 'method': 'policy_processor.IndustrialPolicyProcessor._match_patterns_in_sentences'})
        assumptions = processor._match_patterns_in_sentences(
            document,
            patterns=['supuesto', 'condición habilitante', 'si se cumple', 'si... entonces']
        )
        evidence['assumptions'] = assumptions
        
        # Step 2: Build knowledge graph
        trace.append({'step': 2, 'method': 'contradiction_deteccion.PolicyContradictionDetector._build_knowledge_graph'})
        # Need to extract policy statements first
        # PolicyDimension imported at top
        statements_d4_prelim = detector._extract_policy_statements(document[:MAX_TEXT_LENGTH_FOR_NLP], PolicyDimension.SEGUIMIENTO)
        detector._build_knowledge_graph(statements_d4_prelim)
        graph_stats = detector._get_graph_statistics()
        evidence['knowledge_graph'] = graph_stats
        
        # Step 3: Determine semantic role
        trace.append({'step': 3, 'method': 'contradiction_deteccion.PolicyContradictionDetector._determine_semantic_role'})
        # Need to process document with spaCy to get sentences
        doc_nlp = detector.nlp(document[:MAX_TEXT_LENGTH_FOR_NLP])  # Limit text to avoid memory issues
        roles = []
        for sent in doc_nlp.sents:
            role = detector._determine_semantic_role(sent)
            if role:
                roles.append(role)
        evidence['semantic_roles'] = roles
        
        # Step 4: Detect numerical inconsistencies
        trace.append({'step': 4, 'method': 'contradiction_deteccion.PolicyContradictionDetector._extract_quantitative_claims'})
        claims = detector._extract_quantitative_claims(document)
        
        trace.append({'step': 5, 'method': 'contradiction_deteccion.PolicyContradictionDetector._detect_numerical_inconsistencies'})
        # Extract policy statements for D4
        # PolicyDimension imported at top
        statements_d4 = detector._extract_policy_statements(document, PolicyDimension.SEGUIMIENTO)
        inconsistencies = detector._detect_numerical_inconsistencies(statements_d4)
        evidence['numerical_consistency'] = inconsistencies
        
        # Step 6: Calculate objective alignment
        trace.append({'step': 6, 'method': 'contradiction_deteccion.PolicyContradictionDetector._calculate_objective_alignment'})
        alignment = detector._calculate_objective_alignment(document, benchmarks={})
        evidence['objective_alignment'] = alignment
        
        # Step 7: Generate recommendations
        trace.append({'step': 7, 'method': 'financiero_viabilidad_tablas.PDETMunicipalPlanAnalyzer.generate_recommendations'})
        recommendations = plan_analyzer.generate_recommendations(document)
        evidence['recommendations'] = recommendations
        
        # Step 8: Match external framework patterns
        trace.append({'step': 8, 'method': 'policy_processor.IndustrialPolicyProcessor._match_patterns_in_sentences'})
        frameworks = processor._match_patterns_in_sentences(
            document,
            patterns=['PND', 'ODS', 'Acuerdo de Paz', 'marco normativo']
        )
        evidence['external_frameworks'] = frameworks
        
        logger.info(f"✓ D4 chain complete: {len(trace)} steps executed")
        return evidence
    
    def _execute_d5_chain(
        self,
        context: ExecutionContext,
        document: str,
        trace: List[Dict[str, Any]]
    ) -> Dict[str, Any]:
        """
        D5: Impactos y Riesgos Sistémicos
        
        YAML CHAINS:
        - D5-Q1 (Rezagos): PolicyContradictionDetector → TemporalLogicVerifier
        - D5-Q2/Q3 (Intangibles): IndustrialPolicyProcessor → PolicyContradictionDetector
        - D5-Q4 (Riesgos): IndustrialPolicyProcessor → PolicyContradictionDetector
        - D5-Q5 (Efectos): IndustrialPolicyProcessor → CounterfactualScenario
        """
        logger.info("Executing D5 (Impactos) chain...")
        evidence = {}
        
        detector = self._get_producer_instance('contradiction_deteccion', 'PolicyContradictionDetector')
        processor = self._get_producer_instance('policy_processor', 'IndustrialPolicyProcessor')
        verifier = self._get_producer_instance('contradiction_deteccion', 'TemporalLogicVerifier')
        
        # Step 1: Extract temporal markers
        trace.append({'step': 1, 'method': 'contradiction_deteccion.PolicyContradictionDetector._extract_temporal_markers'})
        temporal_markers = detector._extract_temporal_markers(document)
        evidence['temporal_markers'] = temporal_markers
        
        # Step 2: Extract transmission factors
        trace.append({'step': 2, 'method': 'contradiction_deteccion.TemporalLogicVerifier._extract_resources'})
        factors = verifier._extract_resources(document)
        evidence['transmission_factors'] = factors
        
        # Step 3: Calculate objective alignment
        trace.append({'step': 3, 'method': 'contradiction_deteccion.PolicyContradictionDetector._calculate_objective_alignment'})
        alignment = detector._calculate_objective_alignment(document)
        evidence['impact_alignment'] = alignment
        
        # Step 4: Match intangible measurement patterns
        trace.append({'step': 4, 'method': 'policy_processor.IndustrialPolicyProcessor._match_patterns_in_sentences'})
        intangibles = processor._match_patterns_in_sentences(
            document,
            patterns=['índice de', 'proxy', 'medición indirecta', 'limitación']
        )
        evidence['intangibles'] = intangibles
        
        # Step 5: Classify contradictions
        trace.append({'step': 5, 'method': 'contradiction_deteccion.PolicyContradictionDetector._classify_contradiction'})
        contradictions = detector._classify_contradiction(intangibles)
        evidence['contradictions'] = contradictions
        
        # Step 6: Get graph statistics
<<<<<<< HEAD
        trace.append({'step': 6, 'method': 'PolicyContradictionDetector._build_knowledge_graph'})
        # Extract policy statements for D5
        # PolicyDimension imported at top
        statements_d5_prelim = detector._extract_policy_statements(document, PolicyDimension.TERRITORIAL)
        detector._build_knowledge_graph(statements_d5_prelim)
        
        trace.append({'step': 7, 'method': 'PolicyContradictionDetector._get_graph_statistics'})
        graph_stats = detector._get_graph_statistics()
=======
        trace.append({'step': 6, 'method': 'contradiction_deteccion.PolicyContradictionDetector._build_knowledge_graph'})
        graph = detector._build_knowledge_graph(document)
        
        trace.append({'step': 7, 'method': 'contradiction_deteccion.PolicyContradictionDetector._get_graph_statistics'})
        graph_stats = detector._get_graph_statistics(graph)
>>>>>>> 2e990667
        evidence['graph_statistics'] = graph_stats
        
        # Step 8: Match systemic risk patterns
        trace.append({'step': 8, 'method': 'policy_processor.IndustrialPolicyProcessor._match_patterns_in_sentences'})
        risks = processor._match_patterns_in_sentences(
            document,
            patterns=['riesgo sistémico', 'ruptura mecanismo', 'vulnerabilidad']
        )
        evidence['systemic_risks'] = risks
        
        # Step 9: Detect logical incompatibilities
        trace.append({'step': 9, 'method': 'contradiction_deteccion.PolicyContradictionDetector._detect_logical_incompatibilities'})
        # Extract policy statements for D5
        # PolicyDimension imported at top
        statements_d5 = detector._extract_policy_statements(document, PolicyDimension.TERRITORIAL)
        detector._build_knowledge_graph(statements_d5)
        incompatibilities = detector._detect_logical_incompatibilities(statements_d5)
        evidence['incompatibilities'] = incompatibilities
        
        # Step 10: Calculate contradiction entropy
        trace.append({'step': 10, 'method': 'contradiction_deteccion.PolicyContradictionDetector._calculate_contradiction_entropy'})
        entropy = detector._calculate_contradiction_entropy(contradictions)
        evidence['risk_entropy'] = entropy
        
        # Step 11: Match unintended effects patterns
        trace.append({'step': 11, 'method': 'policy_processor.IndustrialPolicyProcessor._match_patterns_in_sentences'})
        effects = processor._match_patterns_in_sentences(
            document,
            patterns=['efecto no deseado', 'hipótesis límite', 'trade-off']
        )
        evidence['unintended_effects'] = effects
        
        logger.info(f"✓ D5 chain complete: {len(trace)} steps executed")
        return evidence
    
    def _execute_d6_chain(
        self,
        context: ExecutionContext,
        document: str,
        trace: List[Dict[str, Any]]
    ) -> Dict[str, Any]:
        """
        D6: Coherencia Causal (Teoría de Cambio)
        
        MOST COMPLEX DIMENSIONAL CHAIN - 15 steps
        
        YAML CHAINS:
        - D6-Q1 (Estructura): PolicyContradictionDetector → AdvancedDAGValidator
        - D6-Q2 (Anti-Milagro): IndustrialPolicyProcessor (patrones proporcionalidad)
        - D6-Q3/Q4 (Sistema Bicameral):
            * Ruta 1: PolicyContradictionDetector._suggest_resolutions
            * Ruta 2: TeoriaCambio._generar_sugerencias_internas
        - D6-Q5 (Diferencial): PolicyContradictionDetector → SemanticAnalyzer
        
        CRITICAL FEATURES:
        1. Anti-Milagro validation (proportionality patterns)
        2. Sistema Bicameral (two parallel resolution routes)
        3. Motor Axiomático (TeoriaCambio DAG validation)
        """
        logger.info("Executing D6 (Causalidad) chain - MOST COMPLEX")
        logger.info("Features: Anti-Milagro | Sistema Bicameral | Motor Axiomático")
        evidence = {}
        
        detector = self._get_producer_instance('contradiction_deteccion', 'PolicyContradictionDetector')
        processor = self._get_producer_instance('policy_processor', 'IndustrialPolicyProcessor')
        validator = self._get_producer_instance('teoria_cambio', 'AdvancedDAGValidator')
        teoria = self._get_producer_instance('teoria_cambio', 'TeoriaCambio')
        analyzer = self._get_producer_instance('Analyzer_one', 'SemanticAnalyzer')
        
        # ========================================
        # D6-Q1: Estructura Causal
        # ========================================
        logger.info("  [D6-Q1] Validating causal structure...")
        
        # Step 1: Build knowledge graph
<<<<<<< HEAD
        trace.append({'step': 1, 'method': 'PolicyContradictionDetector._build_knowledge_graph'})
        # Extract policy statements for D6
        # PolicyDimension imported at top
        statements_d6_prelim = detector._extract_policy_statements(document, PolicyDimension.ESTRATEGICO)
        detector._build_knowledge_graph(statements_d6_prelim)
        graph = detector.knowledge_graph
        graph_stats = detector._get_graph_statistics()
        evidence['knowledge_graph'] = graph_stats
=======
        trace.append({'step': 1, 'method': 'contradiction_deteccion.PolicyContradictionDetector._build_knowledge_graph'})
        graph = detector._build_knowledge_graph(document)
        evidence['knowledge_graph'] = graph
>>>>>>> 2e990667
        
        # Step 2: Validate with AdvancedDAGValidator
        trace.append({'step': 2, 'method': 'teoria_cambio.AdvancedDAGValidator.validacion_completa'})
        validation_result = validator.validacion_completa(graph)
        evidence['validation_result'] = validation_result
        
        # Step 3: Validate causal order
        trace.append({'step': 3, 'method': 'teoria_cambio.AdvancedDAGValidator._validar_orden_causal'})
        order_violations = validator._validar_orden_causal(graph)
        evidence['order_violations'] = order_violations
        
        # Step 4: Find complete paths
        trace.append({'step': 4, 'method': 'teoria_cambio.AdvancedDAGValidator._encontrar_caminos_completos'})
        complete_paths = validator._encontrar_caminos_completos(graph)
        evidence['complete_paths'] = complete_paths
        
        # ========================================
        # D6-Q2: Anti-Milagro de Implementación
        # ========================================
        logger.info("  [D6-Q2] Validating Anti-Milagro (no implementation miracles)...")
        
        # Step 5: Match proportionality patterns
        trace.append({'step': 5, 'method': 'policy_processor.IndustrialPolicyProcessor._match_patterns_in_sentences'})
        proportionality_patterns = processor._match_patterns_in_sentences(
            document,
            patterns=[
                # enlaces_proporcionales
                'proporcional a', 'acorde con', 'razonable', 'realista',
                # sin_saltos
                'sin saltos', 'gradual', 'incremental', 'paso a paso',
                # no_milagros
                'factible', 'posible', 'alcanzable', 'sin suponer'
            ]
        )
        evidence['proportionality_patterns'] = proportionality_patterns
        
        # Step 6: Calculate syntactic complexity
        trace.append({'step': 6, 'method': 'contradiction_deteccion.PolicyContradictionDetector._calculate_syntactic_complexity'})
        complexity = detector._calculate_syntactic_complexity(document)
        evidence['syntactic_complexity'] = complexity
        
        # Step 7: Calculate Anti-Milagro score
        anti_miracle_score = 1.0 if len(proportionality_patterns) >= 3 else 0.0
        evidence['anti_miracle_score'] = anti_miracle_score
        logger.info(f"    Anti-Milagro score: {anti_miracle_score:.2f}")
        
        # ========================================
        # D6-Q3/Q4: Sistema Bicameral
        # ========================================
        logger.info("  [D6-Q3/Q4] Executing Sistema Bicameral (dual resolution routes)...")
        
        # RUTA 1: Detección Específica por Contradicción
        logger.info("    Ruta 1: Specific contradiction-type resolution...")
        
        # Step 8: Detect logical incompatibilities
        trace.append({'step': 8, 'method': 'contradiction_deteccion.PolicyContradictionDetector._detect_logical_incompatibilities'})
        # Extract policy statements for D6
        # PolicyDimension imported at top
        statements_d6 = detector._extract_policy_statements(document, PolicyDimension.ESTRATEGICO)
        detector._build_knowledge_graph(statements_d6)
        incompatibilities = detector._detect_logical_incompatibilities(statements_d6)
        evidence['incompatibilities'] = incompatibilities
        
        # Step 9: Generate resolution recommendations (type-specific)
        trace.append({'step': 9, 'method': 'contradiction_deteccion.PolicyContradictionDetector._generate_resolution_recommendations'})
        recommendations_route1 = detector._generate_resolution_recommendations(incompatibilities)
        evidence['recommendations_specific'] = recommendations_route1
        logger.info(f"    Ruta 1 complete: {len(recommendations_route1)} specific recommendations")
        
        # RUTA 2: Inferencia Estructural por Motor Axiomático
        logger.info("    Ruta 2: Structural axiom-based inference...")
        
        # Step 10: Execute TeoriaCambio structural suggestions
        trace.append({'step': 10, 'method': 'teoria_cambio.TeoriaCambio._execute_generar_sugerencias_internas'})
        recommendations_route2 = teoria._execute_generar_sugerencias_internas(validation_result)
        evidence['recommendations_structural'] = recommendations_route2
        logger.info(f"    Ruta 2 complete: {len(recommendations_route2)} structural recommendations")
        
        # Step 11: Match adaptation patterns
        trace.append({'step': 11, 'method': 'policy_processor.IndustrialPolicyProcessor._match_patterns_in_sentences'})
        adaptation_patterns = processor._match_patterns_in_sentences(
            document,
            patterns=['piloto', 'prueba', 'validación', 'aprendizaje', 'mecanismos de corrección']
        )
        evidence['adaptation_patterns'] = adaptation_patterns
        
        # ========================================
        # D6-Q5: Enfoque Diferencial
        # ========================================
        logger.info("  [D6-Q5] Analyzing differential approach...")
        
        # Step 12: Generate embeddings
        trace.append({'step': 12, 'method': 'contradiction_deteccion.PolicyContradictionDetector._generate_embeddings'})
        embeddings = detector._generate_embeddings(document)
        evidence['embeddings'] = embeddings
        
        # Step 13: Classify cross-cutting themes
        trace.append({'step': 13, 'method': 'Analyzer_one.SemanticAnalyzer._classify_cross_cutting_themes'})
        themes = analyzer._classify_cross_cutting_themes(document)
        evidence['cross_cutting_themes'] = themes
        
        # Step 14: Identify dependencies
        trace.append({'step': 14, 'method': 'contradiction_deteccion.PolicyContradictionDetector._identify_dependencies'})
        dependencies = detector._identify_dependencies(document)
        evidence['dependencies'] = dependencies
        
        # Step 15: Calculate final coherence score
        trace.append({'step': 15, 'method': 'contradiction_deteccion.PolicyContradictionDetector._calculate_global_semantic_coherence'})
        coherence = detector._calculate_global_semantic_coherence(graph)
        evidence['causal_coherence'] = coherence
        
        logger.info(f"✓ D6 chain complete: {len(trace)} steps executed")
        logger.info(f"  Causal coherence: {coherence:.3f}")
        logger.info(f"  Anti-Milagro score: {anti_miracle_score:.2f}")
        logger.info(f"  Bicameral recommendations: {len(recommendations_route1) + len(recommendations_route2)}")
        
        return evidence
    
    def _execute_generic_chain(
        self,
        context: ExecutionContext,
        document: str,
        trace: List[Dict[str, Any]]
    ) -> Dict[str, Any]:
        """
        Generic fallback chain for unrecognized dimensions
        
        NOTE: Should rarely be used - all questions should map to D1-D6
        """
        logger.warning(f"Using generic chain for dimension: {context.dimension}")
        
        evidence = {
            'warning': 'Generic chain used - dimension not recognized',
            'dimension': context.dimension
        }
        
        trace.append({'step': 1, 'method': 'GENERIC_FALLBACK'})
        
        return evidence
    
    # ========================================
    # MICRO ANSWER BUILDING
    # ========================================
    
    def _build_micro_answer(
        self,
        context: ExecutionContext,
        evidence: Dict[str, Any],
        metadata: Dict[str, Any]
    ) -> MicroLevelAnswer:
        """
        Build MicroLevelAnswer from dimensional evidence

        SCORING LOGIC:
        - D1-D5: Evidence-weighted scoring
        - D6: Causal coherence with Anti-Milagro penalty

        RETURNS:
        - MicroLevelAnswer compatible with report_assembly.py
        """
        # Calculate dimension-specific score (0.0-1.0)
        score_normalized = self._calculate_dimensional_score(context.dimension, evidence)

        # Convert to quantitative_score (0.0-3.0 scale)
        quantitative_score = score_normalized * 3.0

        # Determine qualitative_note based on score
        # Using standardized thresholds: 85% (2.55), 70% (2.10), 55% (1.65) of 3.0
        if quantitative_score >= 2.55:  # 85% of 3.0
            qualitative_note = "EXCELENTE"
        elif quantitative_score >= 2.10:  # 70% of 3.0
            qualitative_note = "BUENO"
        elif quantitative_score >= 1.65:  # 55% of 3.0
            qualitative_note = "ACEPTABLE"
        else:  # Below 55%
            qualitative_note = "INSUFICIENTE"

        # Extract key findings
        findings = self._extract_findings(evidence, context.dimension)

        base_confidence = self._infer_confidence(evidence)
        numeric_reconciled = self._is_numeric_reconciled(evidence)
        causal_path_status = self._detect_contradictions(evidence)
        probative_test = self._classify_probative_test(
            context.dimension,
            base_confidence,
            numeric_reconciled,
            causal_path_status,
        )
        confidence = self._apply_reconciliation_constraints(
            base_confidence, numeric_reconciled, probative_test
        )

        evidence_texts = self._extract_evidence_texts(evidence)
        explanation = self._generate_explanation(
            context,
            findings,
            probative_test,
            confidence,
            causal_path_status,
            numeric_reconciled,
        )

        execution_trace = metadata.get("execution_trace", [])
        modules_executed = self._derive_modules_executed(execution_trace)
        module_results = self._derive_module_results(evidence)
        execution_time = metadata.get("execution_time_ms")
        if execution_time is None:
            execution_time = metadata.get("performance_metrics", {}).get(
                "execution_time_ms", 0.0
            )
        execution_time_seconds = float(execution_time) / 1000.0 if execution_time else 0.0

        elements_found = self._derive_elements_found(context.metadata, evidence)
        search_pattern_matches = self._derive_search_pattern_matches(evidence)

        enriched_metadata = {
            **metadata,
            "dimension": context.dimension,
            "policy_area": context.policy_area,
            "probative_test": probative_test,
            "numeric_reconciliation": "reconciled"
            if numeric_reconciled
            else "unreconciled",
            "causal_path_status": causal_path_status,
            "findings": findings,
        }

        return MicroLevelAnswer(
            question_id=context.question_id,
            qualitative_note=qualitative_note,
            quantitative_score=quantitative_score,
            evidence=evidence_texts,
            explanation=explanation,
            confidence=confidence,
            scoring_modality=context.metadata.get("scoring_modality", "TYPE_F"),
            elements_found=elements_found,
            search_pattern_matches=search_pattern_matches,
            modules_executed=modules_executed,
            module_results=module_results,
            execution_time=execution_time_seconds,
            execution_chain=execution_trace,
            metadata=enriched_metadata,
        )

    def _infer_confidence(self, evidence: Dict[str, Any]) -> float:
        """Infer base confidence from evidence bundle."""

        candidates: List[float] = []
        for key in (
            "confidence",
            "bayesian_confidence",
            "confidence_score",
            "causal_coherence",
            "anti_miracle_score",
        ):
            value = evidence.get(key)
            if isinstance(value, (int, float)):
                candidates.append(float(value))

        interval = evidence.get("confidence_interval")
        if (
            isinstance(interval, (list, tuple))
            and len(interval) == 2
            and all(isinstance(v, (int, float)) for v in interval)
        ):
            candidates.append(statistics.mean(interval))

        if not candidates:
            return 0.5

        return max(0.0, min(1.0, statistics.mean(candidates)))

    def _is_numeric_reconciled(self, evidence: Dict[str, Any]) -> bool:
        """Detect whether numeric outputs have been reconciled."""

        reconciliation_keys = (
            "inconsistencies",
            "resource_conflicts",
            "temporal_conflicts",
            "unintended_effects",
            "risk_entropy",
        )

        for key in reconciliation_keys:
            value = evidence.get(key)
            if value:
                if isinstance(value, (list, tuple, set)):
                    if len(value) > 0:
                        return False
                elif isinstance(value, dict):
                    if any(value.values()):
                        return False
                else:
                    return False

        return True

    def _detect_contradictions(self, evidence: Dict[str, Any]) -> str:
        """Assess causal path integrity across evidence."""

        contradiction_keys = (
            "incompatibilities",
            "contradictions",
            "causal_conflicts",
            "order_violations",
        )

        for key in contradiction_keys:
            value = evidence.get(key)
            if value:
                if isinstance(value, (list, tuple)) and len(value) == 0:
                    continue
                return "contradiction"

        return "verified"

    def _classify_probative_test(
        self,
        dimension: str,
        confidence: float,
        numeric_reconciled: bool,
        causal_path_status: str,
    ) -> str:
        """Classify evidence strength using probative test taxonomy."""

        if not numeric_reconciled or causal_path_status != "verified":
            return "Straw-in-Wind"

        if confidence >= 0.85:
            return "Doubly-Decisive"
        if confidence >= 0.7:
            return "Smoking-Gun"
        if confidence >= 0.55:
            return "Hoop"
        return "Straw-in-Wind"

    def _apply_reconciliation_constraints(
        self, confidence: float, numeric_reconciled: bool, classification: str
    ) -> float:
        """Apply reconciliation governance rules to posterior confidence."""

        if not numeric_reconciled or classification == "Straw-in-Wind":
            return min(confidence, 0.4)
        return max(0.0, min(1.0, confidence))

    def _extract_evidence_texts(self, evidence: Dict[str, Any]) -> List[str]:
        """Extract textual evidence snippets from evidence payload."""

        snippets: List[str] = []
        for value in evidence.values():
            if isinstance(value, str):
                snippets.append(value)
            elif isinstance(value, (list, tuple)):
                for item in value:
                    if isinstance(item, str):
                        snippets.append(item)
            if len(snippets) >= 10:
                break
        return snippets

    def _generate_explanation(
        self,
        context: ExecutionContext,
        findings: List[str],
        probative_test: str,
        confidence: float,
        causal_path_status: str,
        numeric_reconciled: bool,
    ) -> str:
        """Generate standardized explanation string for micro answer."""

        reconciliation_note = (
            "reconciled series"
            if numeric_reconciled
            else "unreconciled numeric discrepancies"
        )
        causal_note = (
            "causal path validated" if causal_path_status == "verified" else "causal conflicts detected"
        )
        findings_excerpt = "; ".join(findings[:3]) if findings else "sin hallazgos destacados"

        return (
            f"La pregunta {context.question_id} en la dimensión {context.dimension} "
            f"se apoya en {findings_excerpt}. La evidencia se clasifica como "
            f"{probative_test} con una confianza ajustada de {confidence:.2f}, "
            f"{causal_note} y {reconciliation_note}."
        )

    def _derive_modules_executed(
        self, execution_trace: List[Dict[str, Any]]
    ) -> List[str]:
        """Derive executed modules from execution trace."""

        modules: List[str] = []
        for entry in execution_trace:
            method = entry.get("method")
            if not method:
                continue
            parts = method.split(".")
            if len(parts) >= 2:
                module_name = ".".join(parts[:2])
                if module_name not in modules:
                    modules.append(module_name)
        return modules

    def _derive_module_results(self, evidence: Dict[str, Any]) -> Dict[str, Any]:
        """Summarize evidence for module result payload."""

        summarized: Dict[str, Any] = {}
        for key, value in evidence.items():
            if isinstance(value, (str, int, float, bool)):
                summarized[key] = value
            elif isinstance(value, (list, tuple, set)):
                summarized[key] = {
                    "count": len(value),
                    "preview": list(value)[:3],
                }
            elif isinstance(value, dict):
                summarized[key] = {
                    "keys": list(value.keys()),
                    "size": len(value),
                }
            else:
                summarized[key] = type(value).__name__
        return {"dimensional_evidence": summarized}

    def _derive_elements_found(
        self, context_metadata: Dict[str, Any], evidence: Dict[str, Any]
    ) -> Dict[str, bool]:
        """Mark expected elements detected in evidence."""

        expected = context_metadata.get("expected_elements", [])
        if not expected:
            return {}

        evidence_text = json.dumps(evidence, default=str).lower()
        results: Dict[str, bool] = {}
        for element in expected:
            if isinstance(element, str):
                results[element] = element.lower() in evidence_text
        return results

    def _derive_search_pattern_matches(
        self, evidence: Dict[str, Any]
    ) -> Dict[str, Any]:
        """Extract pattern match metadata from evidence payload."""

        matches: Dict[str, Any] = {}
        for key, value in evidence.items():
            if "pattern" in key or "match" in key:
                matches[key] = value
        return matches

    def _calculate_dimensional_score(
        self, dimension: str, evidence: Dict[str, Any]
    ) -> float:
        """Calculate normalized score using evidence indicators."""

        score_components: List[float] = []
        scalar_keys = [
            "causal_coherence",
            "confidence",
            "bayesian_confidence",
            "anti_miracle_score",
        ]
        for key in scalar_keys:
            value = evidence.get(key)
            if isinstance(value, (int, float)):
                score_components.append(float(value))

        if not score_components:
            list_indicators = [
                "recommendations_specific",
                "recommendations_structural",
                "official_sources",
                "verification_sources",
            ]
            for key in list_indicators:
                value = evidence.get(key)
                if isinstance(value, (list, tuple, set)) and value:
                    score_components.append(0.65)

        if not score_components:
            return 0.45

        score = statistics.mean(score_components)
        if dimension == DimensionCode.D6_CAUSALIDAD.value:
            anti_miracle = evidence.get("anti_miracle_score", 0.0)
            score = (score + anti_miracle) / 2 if anti_miracle else score

        return max(0.0, min(1.0, score))

    def _extract_findings(
        self, evidence: Dict[str, Any], dimension: str
    ) -> List[str]:
        """Extract concise findings from evidence bundle."""

        findings: List[str] = []
        key_metrics = (
            "causal_coherence",
            "anti_miracle_score",
            "confidence",
            "bayesian_confidence",
        )
        for metric in key_metrics:
            value = evidence.get(metric)
            if isinstance(value, (int, float)):
                findings.append(f"{metric}: {value:.2f}")

        if dimension == DimensionCode.D6_CAUSALIDAD.value and evidence.get(
            "recommendations_structural"
        ):
            findings.append(
                f"{len(evidence['recommendations_structural'])} recomendaciones estructurales"
            )

        if not findings:
            highlighted_keys = [
                key
                for key in (
                    "official_sources",
                    "cross_cutting_themes",
                    "knowledge_graph",
                    "adaptation_patterns",
                )
                if evidence.get(key)
            ]
            findings = [f"Evidencia en {key}" for key in highlighted_keys[:3]]

        return findings

# Backward compatibility alias (deprecated)
Choreographer = ExecutionChoreographer
<|MERGE_RESOLUTION|>--- conflicted
+++ resolved
@@ -1360,22 +1360,11 @@
         evidence['contradictions'] = contradictions
         
         # Step 6: Get graph statistics
-<<<<<<< HEAD
-        trace.append({'step': 6, 'method': 'PolicyContradictionDetector._build_knowledge_graph'})
-        # Extract policy statements for D5
-        # PolicyDimension imported at top
-        statements_d5_prelim = detector._extract_policy_statements(document, PolicyDimension.TERRITORIAL)
-        detector._build_knowledge_graph(statements_d5_prelim)
-        
-        trace.append({'step': 7, 'method': 'PolicyContradictionDetector._get_graph_statistics'})
-        graph_stats = detector._get_graph_statistics()
-=======
         trace.append({'step': 6, 'method': 'contradiction_deteccion.PolicyContradictionDetector._build_knowledge_graph'})
         graph = detector._build_knowledge_graph(document)
         
         trace.append({'step': 7, 'method': 'contradiction_deteccion.PolicyContradictionDetector._get_graph_statistics'})
         graph_stats = detector._get_graph_statistics(graph)
->>>>>>> 2e990667
         evidence['graph_statistics'] = graph_stats
         
         # Step 8: Match systemic risk patterns
@@ -1451,20 +1440,9 @@
         logger.info("  [D6-Q1] Validating causal structure...")
         
         # Step 1: Build knowledge graph
-<<<<<<< HEAD
-        trace.append({'step': 1, 'method': 'PolicyContradictionDetector._build_knowledge_graph'})
-        # Extract policy statements for D6
-        # PolicyDimension imported at top
-        statements_d6_prelim = detector._extract_policy_statements(document, PolicyDimension.ESTRATEGICO)
-        detector._build_knowledge_graph(statements_d6_prelim)
-        graph = detector.knowledge_graph
-        graph_stats = detector._get_graph_statistics()
-        evidence['knowledge_graph'] = graph_stats
-=======
         trace.append({'step': 1, 'method': 'contradiction_deteccion.PolicyContradictionDetector._build_knowledge_graph'})
         graph = detector._build_knowledge_graph(document)
         evidence['knowledge_graph'] = graph
->>>>>>> 2e990667
         
         # Step 2: Validate with AdvancedDAGValidator
         trace.append({'step': 2, 'method': 'teoria_cambio.AdvancedDAGValidator.validacion_completa'})
