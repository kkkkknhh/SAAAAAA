import math

import pytest

from meso_cluster_analysis import (
    analyze_policy_dispersion,
    calibrate_against_peers,
    compose_cluster_posterior,
    reconcile_cross_metrics,
    _gini,
    _tukey_bounds,
)


def test_analyze_policy_dispersion_generates_penalty_and_projection():
    policy_area_scores = {
        "salud": 62.0,
        "educacion": 78.0,
        "infraestructura": 45.0,
        "ambiente": 55.0,
    }
    peer_dispersion_stats = {"cv_median": 0.18, "gap_median": 22.0}
    thresholds = {"cv_warn": 0.15, "cv_fail": 0.30, "gap_warn": 18.0, "gap_fail": 35.0}

    payload, narrative = analyze_policy_dispersion(
        policy_area_scores, peer_dispersion_stats, thresholds
    )

    assert set(payload.keys()) == {
        "cv",
        "max_gap",
        "gini",
        "class",
        "penalty",
        "normalized_projection",
    }
    assert payload["cv"] > 0
    assert payload["max_gap"] == max(policy_area_scores.values()) - min(policy_area_scores.values())
    assert payload["normalized_projection"]["adjusted_cv"] <= payload["cv"]
    assert payload["normalized_projection"]["adjusted_max_gap"] <= payload["max_gap"]
    assert 0.0 <= payload["penalty"] <= 1.0
    assert len(narrative.splitlines()) >= 5


def test_analyze_policy_dispersion_handles_zero_mean_cluster():
    policy_area_scores = {"area_a": 0.0, "area_b": 0.0, "area_c": 0.0}
    peer_dispersion_stats = {"cv_median": 0.2, "gap_median": 5.0}
    thresholds = {"cv_warn": 0.1, "cv_fail": 0.2, "gap_warn": 3.0, "gap_fail": 6.0}

    payload, narrative = analyze_policy_dispersion(
        policy_area_scores, peer_dispersion_stats, thresholds
    )

    assert payload["cv"] == 0.0
    assert payload["normalized_projection"]["adjusted_cv"] == 0.0
    assert payload["normalized_projection"]["adjusted_max_gap"] == 0.0
    assert "0.00" in narrative


def test_reconcile_cross_metrics_flags_mismatches_and_converts_units():
    aggregated_metrics = [
        {"metric_id": "m1", "value": 1.5, "unit": "toneladas", "period": "2022", "entity": "A"},
        {"metric_id": "m2", "value": 85, "unit": "porcentaje", "period": "2023", "entity": "B"},
    ]
    macro_reference = {
        "metrics": {
            "m1": {"unit": "kg", "period": "2023", "entities": ["A", "C"], "range": (0, 2000)},
            "m2": {"unit": "porcentaje", "period": "2023", "entities": ["B"], "range": (0, 100)},
        },
        "unit_crosswalk": {"toneladas": {"kg": 1000.0}},
    }

    result = reconcile_cross_metrics(aggregated_metrics, macro_reference)

    validated = {item["metric_id"]: item for item in result["metrics_validated"]}
    assert math.isclose(validated["m1"]["value"], 1500.0)
    assert validated["m1"]["unit"] == "kg"
    assert result["violations"]
    violation_ids = {item["metric_id"] for item in result["violations"]}
    assert "m1" in violation_ids  # stale period should be flagged
    assert 0.0 <= result["reconciled_confidence"] <= 1.0


def test_compose_cluster_posterior_applies_penalties_and_weights():
    micro_posteriors = [0.6, 0.8, 0.7]
    weights = [0.2, 0.5, 0.3]
    penalties = {
        "dispersion_penalty": 0.1,
        "coverage_penalty": 0.05,
        "reconciliation_penalty": 0.02,
    }

    payload, explanation = compose_cluster_posterior(
        micro_posteriors, weighting_trace=weights, reconciliation_penalties=penalties
    )

    assert math.isclose(payload["prior_meso"], 0.73, rel_tol=1e-5)
    expected_factor = 0.9 * 0.95 * 0.98
    assert math.isclose(payload["posterior_meso"], payload["prior_meso"] * expected_factor, rel_tol=1e-5)
    assert payload["uncertainty_index"] > 0
    assert "posterior" in explanation


def test_calibrate_against_peers_detects_outliers_and_positions():
    scores = {"salud": 70, "educacion": 90, "vivienda": 40}
    peer_context = {
        "salud": {"median": 65, "p25": 55, "p75": 75},
        "educacion": {"median": 78, "p25": 70, "p75": 85},
        "vivienda": {"median": 60, "p25": 55, "p75": 70},
    }

    payload, narrative = calibrate_against_peers(scores, peer_context)

    assert payload["area_positions"]["salud"] == "within"
    assert payload["area_positions"]["educacion"] == "above"
    assert payload["area_positions"]["vivienda"] == "below"
    assert len(payload["outliers"]) == len(scores)
    assert len(narrative.splitlines()) >= 6


<<<<<<< HEAD
def test_gini_rejects_negative_values():
    with pytest.raises(ValueError):
        _gini([0.5, -0.2, 0.7])


def test_tukey_bounds_are_order_invariant():
    lower, upper = _tukey_bounds(80, 20)
    assert lower < upper
    expected_lower, expected_upper = _tukey_bounds(20, 80)
    assert math.isclose(lower, expected_lower)
    assert math.isclose(upper, expected_upper)


def test_reconcile_cross_metrics_handles_non_convertible_units():
    aggregated_metrics = [
        {"metric_id": "m_nc", "value": 10, "unit": "litros", "period": "2023", "entity": "X"}
    ]
    macro_reference = {
        "metrics": {
            "m_nc": {
                "unit": "kg",
                "period": "2023",
                "entities": ["X"],
                "range": (0, 100),
            }
        },
        "unit_crosswalk": {},
    }

    result = reconcile_cross_metrics(aggregated_metrics, macro_reference)

    assert result["violations"]
    violation = result["violations"][0]
    assert violation["metric_id"] == "m_nc"
    assert violation["unit_mismatch"] is True
    assert violation["out_of_range"] is False


def test_reconcile_cross_metrics_respects_range_boundaries():
    aggregated_metrics = [
        {"metric_id": "m_range", "value": 100.0, "unit": "kg", "period": "2023", "entity": "A"}
    ]
    macro_reference = {
        "metrics": {
            "m_range": {
                "unit": "kg",
                "period": "2023",
                "entities": ["A"],
                "range": (0.0, 100.0),
            }
        }
    }

    result = reconcile_cross_metrics(aggregated_metrics, macro_reference)

    assert result["violations"] == []
    validated = result["metrics_validated"][0]
    assert math.isclose(validated["value"], 100.0)


def test_compose_cluster_posterior_rejects_negative_weights():
    with pytest.raises(ValueError):
        compose_cluster_posterior([0.4, 0.6], weighting_trace=[0.5, -0.1])
=======
def test_compose_cluster_posterior_handles_negative_weights():
    """Test that negative weights are clamped to zero and uniform fallback is applied."""
    micro_posteriors = [0.6, 0.8, 0.7]
    weights = [-0.2, 0.5, -0.3]  # negative weights that should be clamped
    
    payload, explanation = compose_cluster_posterior(
        micro_posteriors, weighting_trace=weights
    )
    
    # Should not raise ZeroDivisionError
    assert payload["prior_meso"] > 0
    assert payload["posterior_meso"] > 0
    assert payload["uncertainty_index"] >= 0
    assert "posterior" in explanation


def test_compose_cluster_posterior_handles_zero_total_weight():
    """Test that weights summing to zero before clamping are handled gracefully."""
    micro_posteriors = [0.6, 0.8, 0.7]
    weights = [0.5, -0.5, 0.0]  # sum to zero before clamping
    
    payload, explanation = compose_cluster_posterior(
        micro_posteriors, weighting_trace=weights
    )
    
    # Clamping converts weights to [0.5, 0.0, 0.0] (sum=0.5).
    # After normalization: [1.0, 0.0, 0.0], so only first posterior counts.
    assert payload["prior_meso"] > 0
    # With normalized weights [1.0, 0.0, 0.0], prior_meso equals first posterior
    assert math.isclose(payload["prior_meso"], 0.6, rel_tol=1e-5)
    assert payload["posterior_meso"] > 0
    assert payload["uncertainty_index"] >= 0


def test_compose_cluster_posterior_handles_all_negative_weights():
    """Test that all-negative weights fall back to uniform."""
    micro_posteriors = [0.6, 0.8, 0.7]
    weights = [-1.0, -2.0, -0.5]  # all negative
    
    payload, explanation = compose_cluster_posterior(
        micro_posteriors, weighting_trace=weights
    )
    
    # After clamping to zero, total is 0, should fall back to uniform
    assert payload["prior_meso"] > 0
    assert math.isclose(payload["prior_meso"], 0.7, rel_tol=1e-5)
    assert payload["posterior_meso"] > 0


def test_compose_cluster_posterior_handles_all_zero_weights_after_clamping():
    """Test that weights that become all zero after clamping fall back to uniform."""
    micro_posteriors = [0.6, 0.8, 0.7]
    weights = [-1.0, 0.0, -0.5]  # all non-positive, become [0.0, 0.0, 0.0]
    
    payload, explanation = compose_cluster_posterior(
        micro_posteriors, weighting_trace=weights
    )
    
    # After clamping to [0.0, 0.0, 0.0], total is 0, should fall back to uniform
    assert payload["prior_meso"] > 0
    # With uniform weights, prior_meso should be (0.6 + 0.8 + 0.7) / 3 = 0.7
    assert math.isclose(payload["prior_meso"], 0.7, rel_tol=1e-5)
    assert payload["posterior_meso"] > 0

>>>>>>> 35e1f87a
<|MERGE_RESOLUTION|>--- conflicted
+++ resolved
@@ -118,7 +118,6 @@
     assert len(narrative.splitlines()) >= 6
 
 
-<<<<<<< HEAD
 def test_gini_rejects_negative_values():
     with pytest.raises(ValueError):
         _gini([0.5, -0.2, 0.7])
@@ -182,69 +181,3 @@
 def test_compose_cluster_posterior_rejects_negative_weights():
     with pytest.raises(ValueError):
         compose_cluster_posterior([0.4, 0.6], weighting_trace=[0.5, -0.1])
-=======
-def test_compose_cluster_posterior_handles_negative_weights():
-    """Test that negative weights are clamped to zero and uniform fallback is applied."""
-    micro_posteriors = [0.6, 0.8, 0.7]
-    weights = [-0.2, 0.5, -0.3]  # negative weights that should be clamped
-    
-    payload, explanation = compose_cluster_posterior(
-        micro_posteriors, weighting_trace=weights
-    )
-    
-    # Should not raise ZeroDivisionError
-    assert payload["prior_meso"] > 0
-    assert payload["posterior_meso"] > 0
-    assert payload["uncertainty_index"] >= 0
-    assert "posterior" in explanation
-
-
-def test_compose_cluster_posterior_handles_zero_total_weight():
-    """Test that weights summing to zero before clamping are handled gracefully."""
-    micro_posteriors = [0.6, 0.8, 0.7]
-    weights = [0.5, -0.5, 0.0]  # sum to zero before clamping
-    
-    payload, explanation = compose_cluster_posterior(
-        micro_posteriors, weighting_trace=weights
-    )
-    
-    # Clamping converts weights to [0.5, 0.0, 0.0] (sum=0.5).
-    # After normalization: [1.0, 0.0, 0.0], so only first posterior counts.
-    assert payload["prior_meso"] > 0
-    # With normalized weights [1.0, 0.0, 0.0], prior_meso equals first posterior
-    assert math.isclose(payload["prior_meso"], 0.6, rel_tol=1e-5)
-    assert payload["posterior_meso"] > 0
-    assert payload["uncertainty_index"] >= 0
-
-
-def test_compose_cluster_posterior_handles_all_negative_weights():
-    """Test that all-negative weights fall back to uniform."""
-    micro_posteriors = [0.6, 0.8, 0.7]
-    weights = [-1.0, -2.0, -0.5]  # all negative
-    
-    payload, explanation = compose_cluster_posterior(
-        micro_posteriors, weighting_trace=weights
-    )
-    
-    # After clamping to zero, total is 0, should fall back to uniform
-    assert payload["prior_meso"] > 0
-    assert math.isclose(payload["prior_meso"], 0.7, rel_tol=1e-5)
-    assert payload["posterior_meso"] > 0
-
-
-def test_compose_cluster_posterior_handles_all_zero_weights_after_clamping():
-    """Test that weights that become all zero after clamping fall back to uniform."""
-    micro_posteriors = [0.6, 0.8, 0.7]
-    weights = [-1.0, 0.0, -0.5]  # all non-positive, become [0.0, 0.0, 0.0]
-    
-    payload, explanation = compose_cluster_posterior(
-        micro_posteriors, weighting_trace=weights
-    )
-    
-    # After clamping to [0.0, 0.0, 0.0], total is 0, should fall back to uniform
-    assert payload["prior_meso"] > 0
-    # With uniform weights, prior_meso should be (0.6 + 0.8 + 0.7) / 3 = 0.7
-    assert math.isclose(payload["prior_meso"], 0.7, rel_tol=1e-5)
-    assert payload["posterior_meso"] > 0
-
->>>>>>> 35e1f87a
