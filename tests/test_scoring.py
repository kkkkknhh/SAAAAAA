"""
Tests for scoring module.

Tests all TYPE_A through TYPE_F modalities with various evidence structures.
"""

import sys
from pathlib import Path

import pytest

# Add parent directory to path
sys.path.insert(0, str(Path(__file__).parent.parent))

from scoring.scoring import (
    ScoringModality,
    QualityLevel,
    ScoringError,
    ModalityValidationError,
    EvidenceStructureError,
    ScoredResult,
    ModalityConfig,
    ScoringValidator,
    apply_scoring,
    determine_quality_level,
    score_type_a,
    score_type_b,
    score_type_c,
    score_type_d,
    score_type_e,
    score_type_f,
)


def test_scored_result_hash():
    """Test that evidence hash is computed correctly."""
    evidence1 = {"elements": [1, 2, 3], "confidence": 0.9}
    evidence2 = {"confidence": 0.9, "elements": [1, 2, 3]}  # Different order
    evidence3 = {"elements": [1, 2, 3], "confidence": 0.8}  # Different value
    
    hash1 = ScoredResult.compute_evidence_hash(evidence1)
    hash2 = ScoredResult.compute_evidence_hash(evidence2)
    hash3 = ScoredResult.compute_evidence_hash(evidence3)
    
    # Same content, different key order should produce same hash
    assert hash1 == hash2, "Hash should be order-independent"
    
    # Different content should produce different hash
    assert hash1 != hash3, "Different evidence should produce different hash"
    
    # Hash should be SHA-256 (64 hex characters)
    assert len(hash1) == 64, "Hash should be 64 characters"
    
    print("✓ test_scored_result_hash passed")


def test_modality_validation_type_a():
    """Test TYPE_A evidence validation."""
    modality = ScoringModality.TYPE_A
    
    # Valid evidence
    valid_evidence = {
        "elements": [1, 2, 3, 4],
        "confidence": 0.85,
    }
    ScoringValidator.validate(valid_evidence, modality)
    print("✓ TYPE_A valid evidence accepted")
    
    # Missing required key
    try:
        invalid_evidence = {"elements": [1, 2, 3]}
        ScoringValidator.validate(invalid_evidence, modality)
        assert False, "Should have raised EvidenceStructureError"
    except EvidenceStructureError as e:
        assert "confidence" in str(e).lower()
        print("✓ TYPE_A missing key detected")
    
    # Invalid elements type
    try:
        invalid_evidence = {"elements": "not a list", "confidence": 0.85}
        ScoringValidator.validate(invalid_evidence, modality)
        assert False, "Should have raised ModalityValidationError"
    except ModalityValidationError as e:
        assert "list" in str(e).lower()
        print("✓ TYPE_A invalid elements type detected")


def test_scoring_type_a():
    """Test TYPE_A scoring."""
    config = ScoringValidator.get_config(ScoringModality.TYPE_A)
    max_score = config.score_range[1]
    
    # Full score with high confidence
    evidence = {"elements": [1, 2, 3, 4], "confidence": 1.0}
    score, metadata = score_type_a(evidence, config)
<<<<<<< HEAD
    assert score == max_score, f"Expected {max_score}, got {score}"
=======
    assert score == pytest.approx(3.0), f"Expected 3.0, got {score}"
>>>>>>> 6ef089c2
    assert metadata["element_count"] == 4
    assert metadata["confidence"] == 1.0
    print(f"✓ TYPE_A full score: {score}")
    
    # Partial score with lower confidence
    evidence = {"elements": [1, 2], "confidence": 0.5}
    score, metadata = score_type_a(evidence, config)
<<<<<<< HEAD
    expected = (2/4) * max_score * 0.5
=======
    expected = (2 / 4) * 3.0 * 0.5  # 0.75
>>>>>>> 6ef089c2
    assert abs(score - expected) < 0.01, f"Expected {expected}, got {score}"
    print(f"✓ TYPE_A partial score: {score}")
    
    # Zero score
    evidence = {"elements": [], "confidence": 0.0}
    score, metadata = score_type_a(evidence, config)
    assert score == 0.0, f"Expected 0.0, got {score}"
    print(f"✓ TYPE_A zero score: {score}")


def test_scoring_type_b():
    """Test TYPE_B scoring."""
    config = ScoringValidator.get_config(ScoringModality.TYPE_B)
    
    # Full score
    evidence = {"elements": [1, 2, 3], "completeness": 1.0}
    score, metadata = score_type_b(evidence, config)
    assert score == 3.0, f"Expected 3.0, got {score}"
    print(f"✓ TYPE_B full score: {score}")
    
    # Partial score
    evidence = {"elements": [1, 2], "completeness": 0.75}
    score, metadata = score_type_b(evidence, config)
    expected = 2.0 * 0.75  # 1.5
    assert abs(score - expected) < 0.01, f"Expected {expected}, got {score}"
    print(f"✓ TYPE_B partial score: {score}")


def test_scoring_type_c():
    """Test TYPE_C scoring."""
    config = ScoringValidator.get_config(ScoringModality.TYPE_C)
    
    # Full score
    evidence = {"elements": [1, 2], "coherence_score": 1.0}
    score, metadata = score_type_c(evidence, config)
    assert score == 3.0, f"Expected 3.0, got {score}"
    print(f"✓ TYPE_C full score: {score}")
    
    # Partial score
    evidence = {"elements": [1], "coherence_score": 0.6}
    score, metadata = score_type_c(evidence, config)
    expected = (1/2) * 3.0 * 0.6  # 0.9
    assert abs(score - expected) < 0.01, f"Expected {expected}, got {score}"
    print(f"✓ TYPE_C partial score: {score}")


def test_scoring_type_d():
    """Test TYPE_D scoring."""
    config = ScoringValidator.get_config(ScoringModality.TYPE_D)
    
    # Full score
    evidence = {"elements": [1, 2, 3], "pattern_matches": 3}
    score, metadata = score_type_d(evidence, config)
    assert score == 3.0, f"Expected 3.0, got {score}"
    print(f"✓ TYPE_D full score: {score}")
    
    # Partial score
    evidence = {"elements": [1, 2], "pattern_matches": 2}
    score, metadata = score_type_d(evidence, config)
    expected = (2/3) * 3.0  # 2.0
    assert abs(score - expected) < 0.01, f"Expected {expected}, got {score}"
    print(f"✓ TYPE_D partial score: {score}")


def test_scoring_type_e():
    """Test TYPE_E scoring."""
    config = ScoringValidator.get_config(ScoringModality.TYPE_E)
    
    # Full score with boolean
    evidence = {"elements": [1, 2], "traceability": True}
    score, metadata = score_type_e(evidence, config)
    assert score == 3.0, f"Expected 3.0, got {score}"
    print(f"✓ TYPE_E full score (boolean): {score}")
    
    # Partial score with numeric
    evidence = {"elements": [1, 2], "traceability": 0.5}
    score, metadata = score_type_e(evidence, config)
    expected = 3.0 * 0.5  # 1.5
    assert abs(score - expected) < 0.01, f"Expected {expected}, got {score}"
    print(f"✓ TYPE_E partial score (numeric): {score}")
    
    # Zero score
    evidence = {"elements": [], "traceability": True}
    score, metadata = score_type_e(evidence, config)
    assert score == 0.0, f"Expected 0.0, got {score}"
    print(f"✓ TYPE_E zero score (no elements): {score}")


def test_scoring_type_f():
    """Test TYPE_F scoring."""
    config = ScoringValidator.get_config(ScoringModality.TYPE_F)
    
    # Full score
    evidence = {"elements": [1, 2], "plausibility": 1.0}
    score, metadata = score_type_f(evidence, config)
    assert score == 3.0, f"Expected 3.0, got {score}"
    print(f"✓ TYPE_F full score: {score}")
    
    # Partial score
    evidence = {"elements": [1], "plausibility": 0.7}
    score, metadata = score_type_f(evidence, config)
    expected = 3.0 * 0.7  # 2.1
    assert abs(score - expected) < 0.01, f"Expected {expected}, got {score}"
    print(f"✓ TYPE_F partial score: {score}")


def test_quality_level_determination():
    """Test quality level determination."""
    
    # EXCELENTE
    level = determine_quality_level(0.90)
    assert level == QualityLevel.EXCELENTE
    print(f"✓ Quality level 0.90 -> {level.value}")
    
    # BUENO
    level = determine_quality_level(0.75)
    assert level == QualityLevel.BUENO
    print(f"✓ Quality level 0.75 -> {level.value}")
    
    # ACEPTABLE
    level = determine_quality_level(0.60)
    assert level == QualityLevel.ACEPTABLE
    print(f"✓ Quality level 0.60 -> {level.value}")
    
    # INSUFICIENTE
    level = determine_quality_level(0.40)
    assert level == QualityLevel.INSUFICIENTE
    print(f"✓ Quality level 0.40 -> {level.value}")


def test_apply_scoring_type_a():
    """Test full scoring workflow for TYPE_A."""
    evidence = {
        "elements": [1, 2, 3, 4],
        "confidence": 0.9,
    }
    
    result = apply_scoring(
        question_global=1,
        base_slot="PA01-DIM01-Q001",
        policy_area="PA01",
        dimension="DIM01",
        evidence=evidence,
        modality="TYPE_A",
    )
    
    assert result.question_global == 1
    assert result.base_slot == "PA01-DIM01-Q001"
    assert result.policy_area == "PA01"
    assert result.dimension == "DIM01"
    assert result.modality == "TYPE_A"
    assert 0 <= result.score <= 3.0
    assert 0 <= result.normalized_score <= 1.0
    assert result.quality_level in ["EXCELENTE", "BUENO", "ACEPTABLE", "INSUFICIENTE"]
    assert result.evidence_hash == ScoredResult.compute_evidence_hash(evidence)
    
    print(f"✓ Full scoring workflow TYPE_A: score={result.score:.2f}, quality={result.quality_level}")


def test_type_a_not_truncated():
    """TYPE_A scores should reach the new 3.0 ceiling without truncation."""
    evidence = {"elements": [1, 2, 3, 4], "confidence": 1.0}

    result = apply_scoring(
        question_global=1,
        base_slot="PA01-DIM01-Q001",
        policy_area="PA01",
        dimension="DIM01",
        evidence=evidence,
        modality="TYPE_A",
    )

    assert result.score == pytest.approx(3.0)
    assert result.normalized_score == pytest.approx(1.0)


def test_apply_scoring_invalid_modality():
    """Test that invalid modality raises error."""
    evidence = {"elements": [1, 2, 3], "confidence": 0.9}
    
    try:
        apply_scoring(
            question_global=1,
            base_slot="PA01-DIM01-Q001",
            policy_area="PA01",
            dimension="DIM01",
            evidence=evidence,
            modality="TYPE_Z",  # Invalid
        )
        assert False, "Should have raised ModalityValidationError"
    except ModalityValidationError as e:
        assert "TYPE_Z" in str(e)
        print("✓ Invalid modality detected")


def test_apply_scoring_missing_evidence():
    """Test that missing evidence raises error."""
    evidence = {"elements": [1, 2, 3]}  # Missing confidence
    
    try:
        apply_scoring(
            question_global=1,
            base_slot="PA01-DIM01-Q001",
            policy_area="PA01",
            dimension="DIM01",
            evidence=evidence,
            modality="TYPE_A",
        )
        assert False, "Should have raised EvidenceStructureError"
    except EvidenceStructureError as e:
        assert "confidence" in str(e).lower()
        print("✓ Missing evidence detected")


def test_reproducibility():
    """Test that same evidence produces same result."""
    evidence = {
        "elements": [1, 2, 3, 4],
        "confidence": 0.85,
    }
    
    result1 = apply_scoring(
        question_global=1,
        base_slot="PA01-DIM01-Q001",
        policy_area="PA01",
        dimension="DIM01",
        evidence=evidence,
        modality="TYPE_A",
    )
    
    result2 = apply_scoring(
        question_global=1,
        base_slot="PA01-DIM01-Q001",
        policy_area="PA01",
        dimension="DIM01",
        evidence=evidence,
        modality="TYPE_A",
    )
    
    # Scores should be identical
    assert result1.score == result2.score
    assert result1.normalized_score == result2.normalized_score
    assert result1.quality_level == result2.quality_level
    assert result1.evidence_hash == result2.evidence_hash
    
    print("✓ Scoring is reproducible")


def test_all_modalities():
    """Test that all modalities can be scored."""
    test_cases = [
        ("TYPE_A", {"elements": [1, 2, 3, 4], "confidence": 0.9}),
        ("TYPE_B", {"elements": [1, 2, 3], "completeness": 0.8}),
        ("TYPE_C", {"elements": [1, 2], "coherence_score": 0.75}),
        ("TYPE_D", {"elements": [1, 2, 3], "pattern_matches": 2}),
        ("TYPE_E", {"elements": [1, 2], "traceability": True}),
        ("TYPE_F", {"elements": [1, 2], "plausibility": 0.85}),
    ]
    
    for modality, evidence in test_cases:
        result = apply_scoring(
            question_global=1,
            base_slot="PA01-DIM01-Q001",
            policy_area="PA01",
            dimension="DIM01",
            evidence=evidence,
            modality=modality,
        )
        print(f"✓ {modality}: score={result.score:.2f}, quality={result.quality_level}")


def run_all_tests():
    """Run all tests."""
    print("\n=== Running Scoring Module Tests ===\n")
    
    tests = [
        test_scored_result_hash,
        test_modality_validation_type_a,
        test_scoring_type_a,
        test_scoring_type_b,
        test_scoring_type_c,
        test_scoring_type_d,
        test_scoring_type_e,
        test_scoring_type_f,
        test_quality_level_determination,
        test_apply_scoring_type_a,
        test_apply_scoring_invalid_modality,
        test_apply_scoring_missing_evidence,
        test_reproducibility,
        test_all_modalities,
    ]
    
    failed = 0
    for test in tests:
        try:
            print(f"\nRunning {test.__name__}...")
            test()
        except Exception as e:
            print(f"✗ {test.__name__} FAILED: {e}")
            import traceback
            traceback.print_exc()
            failed += 1
    
    print(f"\n=== Test Results ===")
    print(f"Total: {len(tests)}")
    print(f"Passed: {len(tests) - failed}")
    print(f"Failed: {failed}")
    
    return failed == 0


if __name__ == "__main__":
    import sys
    success = run_all_tests()
    sys.exit(0 if success else 1)


def test_dimension_aggregation_preserves_precision():
    """Golden regression: no score truncation between scoring and aggregation."""

    monolith = {
        "blocks": {
            "scoring": {},
            "niveles_abstraccion": {},
        }
    }
    aggregator = DimensionAggregator(monolith, abort_on_insufficient=False)

    precise_scores = [
        2.987654321,
        2.987654322,
        2.987654323,
        2.987654324,
        2.987654325,
    ]

    scored_results = [
        AggregationScoredResult(
            question_global=index + 1,
            base_slot=f"Q{index + 1:03d}",
            policy_area="PA01",
            dimension="DIM01",
            score=value,
            quality_level="EXCELENTE",
            evidence={},
            raw_results={},
        )
        for index, value in enumerate(precise_scores)
    ]

    aggregated = aggregator.aggregate_dimension("DIM01", "PA01", scored_results)
    expected_average = sum(precise_scores) / len(precise_scores)

    assert aggregated.score == pytest.approx(expected_average, abs=1e-12)
    assert aggregated.quality_level == "EXCELENTE"<|MERGE_RESOLUTION|>--- conflicted
+++ resolved
@@ -93,11 +93,7 @@
     # Full score with high confidence
     evidence = {"elements": [1, 2, 3, 4], "confidence": 1.0}
     score, metadata = score_type_a(evidence, config)
-<<<<<<< HEAD
-    assert score == max_score, f"Expected {max_score}, got {score}"
-=======
     assert score == pytest.approx(3.0), f"Expected 3.0, got {score}"
->>>>>>> 6ef089c2
     assert metadata["element_count"] == 4
     assert metadata["confidence"] == 1.0
     print(f"✓ TYPE_A full score: {score}")
@@ -105,11 +101,7 @@
     # Partial score with lower confidence
     evidence = {"elements": [1, 2], "confidence": 0.5}
     score, metadata = score_type_a(evidence, config)
-<<<<<<< HEAD
-    expected = (2/4) * max_score * 0.5
-=======
     expected = (2 / 4) * 3.0 * 0.5  # 0.75
->>>>>>> 6ef089c2
     assert abs(score - expected) < 0.01, f"Expected {expected}, got {score}"
     print(f"✓ TYPE_A partial score: {score}")
     
